--- conflicted
+++ resolved
@@ -648,20 +648,14 @@
     RegParmMax = 6;
 
     // Pointers are 32-bit in x32.
-<<<<<<< HEAD
-    resetDataLayout(
-        IsX32 ? "e-m:e-p:32:32-i64:64-f80:128-n8:16:32:64-S128"
-              : IsWinCOFF ? "e-m:w-i64:64-f80:128-n8:16:32:64-S128"
-                          : IsRepo ? "e-m:r-i64:64-f80:128-n8:16:32:64-S128"
-                                   : "e-m:e-i64:64-f80:128-n8:16:32:64-S128");
-=======
     resetDataLayout(IsX32 ? "e-m:e-p:32:32-p270:32:32-p271:32:32-p272:64:64-"
                             "i64:64-f80:128-n8:16:32:64-S128"
                           : IsWinCOFF ? "e-m:w-p270:32:32-p271:32:32-p272:64:"
                                         "64-i64:64-f80:128-n8:16:32:64-S128"
-                                      : "e-m:e-p270:32:32-p271:32:32-p272:64:"
-                                        "64-i64:64-f80:128-n8:16:32:64-S128");
->>>>>>> e26a78e7
+                                      : IsRepo ? "e-m:r-p270:32:32-p271:32:32-p272:64:"
+                                                 "64-i64:64-f80:128-n8:16:32:64-S128"
+                                               : "e-m:e-p270:32:32-p271:32:32-p272:64:"
+                                                 "64-i64:64-f80:128-n8:16:32:64-S128");
 
     // Use fpret only for long double.
     RealTypeUsesObjCFPRet = (1 << TargetInfo::LongDouble);
