//===--- BackendUtil.cpp - LLVM Backend Utilities -------------------------===//
//
// Part of the LLVM Project, under the Apache License v2.0 with LLVM Exceptions.
// See https://llvm.org/LICENSE.txt for license information.
// SPDX-License-Identifier: Apache-2.0 WITH LLVM-exception
//
//===----------------------------------------------------------------------===//

#include "clang/CodeGen/BackendUtil.h"
#include "clang/Basic/CodeGenOptions.h"
#include "clang/Basic/Diagnostic.h"
#include "clang/Basic/LangOptions.h"
#include "clang/Basic/TargetOptions.h"
#include "clang/Frontend/FrontendDiagnostic.h"
#include "clang/Frontend/Utils.h"
#include "clang/Lex/HeaderSearchOptions.h"
#include "llvm/ADT/SmallSet.h"
#include "llvm/ADT/StringExtras.h"
#include "llvm/ADT/StringSwitch.h"
#include "llvm/ADT/Triple.h"
#include "llvm/Analysis/TargetLibraryInfo.h"
#include "llvm/Analysis/TargetTransformInfo.h"
#include "llvm/Bitcode/BitcodeReader.h"
#include "llvm/Bitcode/BitcodeWriter.h"
#include "llvm/Bitcode/BitcodeWriterPass.h"
#include "llvm/CodeGen/RegAllocRegistry.h"
#include "llvm/CodeGen/SchedulerRegistry.h"
#include "llvm/CodeGen/TargetSubtargetInfo.h"
#include "llvm/IR/DataLayout.h"
#include "llvm/IR/IRPrintingPasses.h"
#include "llvm/IR/LegacyPassManager.h"
#include "llvm/IR/Module.h"
#include "llvm/IR/ModuleSummaryIndex.h"
#include "llvm/IR/Verifier.h"
#include "llvm/LTO/LTOBackend.h"
#include "llvm/MC/MCAsmInfo.h"
#include "llvm/MC/SubtargetFeature.h"
#include "llvm/Passes/PassBuilder.h"
#include "llvm/Passes/PassPlugin.h"
#include "llvm/Passes/StandardInstrumentations.h"
#include "llvm/Support/BuryPointer.h"
#include "llvm/Support/CommandLine.h"
#include "llvm/Support/MemoryBuffer.h"
#include "llvm/Support/PrettyStackTrace.h"
#include "llvm/Support/TargetRegistry.h"
#include "llvm/Support/TimeProfiler.h"
#include "llvm/Support/Timer.h"
#include "llvm/Support/raw_ostream.h"
#include "llvm/Target/TargetMachine.h"
#include "llvm/Target/TargetOptions.h"
#include "llvm/Transforms/Coroutines.h"
#include "llvm/Transforms/IPO.h"
#include "llvm/Transforms/IPO/AlwaysInliner.h"
#include "llvm/Transforms/IPO/PassManagerBuilder.h"
#include "llvm/Transforms/IPO/ThinLTOBitcodeWriter.h"
#include "llvm/Transforms/InstCombine/InstCombine.h"
#include "llvm/Transforms/Instrumentation.h"
#include "llvm/Transforms/Instrumentation/AddressSanitizer.h"
#include "llvm/Transforms/Instrumentation/BoundsChecking.h"
#include "llvm/Transforms/Instrumentation/GCOVProfiler.h"
#include "llvm/Transforms/Instrumentation/HWAddressSanitizer.h"
#include "llvm/Transforms/Instrumentation/InstrProfiling.h"
#include "llvm/Transforms/Instrumentation/MemorySanitizer.h"
#include "llvm/Transforms/Instrumentation/SanitizerCoverage.h"
#include "llvm/Transforms/Instrumentation/ThreadSanitizer.h"
#include "llvm/Transforms/ObjCARC.h"
#include "llvm/Transforms/Scalar.h"
#include "llvm/Transforms/Scalar/GVN.h"
#include "llvm/Transforms/Utils.h"
#include "llvm/Transforms/Utils/CanonicalizeAliases.h"
#include "llvm/Transforms/Utils/EntryExitInstrumenter.h"
#include "llvm/Transforms/Utils/NameAnonGlobals.h"
#include "llvm/Transforms/Utils/SymbolRewriter.h"
#include <memory>
using namespace clang;
using namespace llvm;

#define HANDLE_EXTENSION(Ext)                                                  \
  llvm::PassPluginLibraryInfo get##Ext##PluginInfo();
#include "llvm/Support/Extension.def"

namespace {

// Default filename used for profile generation.
static constexpr StringLiteral DefaultProfileGenName = "default_%m.profraw";

class EmitAssemblyHelper {
  DiagnosticsEngine &Diags;
  const HeaderSearchOptions &HSOpts;
  const CodeGenOptions &CodeGenOpts;
  const clang::TargetOptions &TargetOpts;
  const LangOptions &LangOpts;
  Module *TheModule;

  Timer CodeGenerationTime;

  std::unique_ptr<raw_pwrite_stream> OS;

  TargetIRAnalysis getTargetIRAnalysis() const {
    if (TM)
      return TM->getTargetIRAnalysis();

    return TargetIRAnalysis();
  }

  void CreatePasses(legacy::PassManager &MPM, legacy::FunctionPassManager &FPM);

  /// Generates the TargetMachine.
  /// Leaves TM unchanged if it is unable to create the target machine.
  /// Some of our clang tests specify triples which are not built
  /// into clang. This is okay because these tests check the generated
  /// IR, and they require DataLayout which depends on the triple.
  /// In this case, we allow this method to fail and not report an error.
  /// When MustCreateTM is used, we print an error if we are unable to load
  /// the requested target.
  void CreateTargetMachine(bool MustCreateTM);

  /// Add passes necessary to emit assembly or LLVM IR.
  ///
  /// \return True on success.
  bool AddEmitPasses(legacy::PassManager &CodeGenPasses, BackendAction Action,
                     raw_pwrite_stream &OS, raw_pwrite_stream *DwoOS);

  std::unique_ptr<llvm::ToolOutputFile> openOutputFile(StringRef Path) {
    std::error_code EC;
    auto F = std::make_unique<llvm::ToolOutputFile>(Path, EC,
                                                     llvm::sys::fs::OF_None);
    if (EC) {
      Diags.Report(diag::err_fe_unable_to_open_output) << Path << EC.message();
      F.reset();
    }
    return F;
  }

public:
  EmitAssemblyHelper(DiagnosticsEngine &_Diags,
                     const HeaderSearchOptions &HeaderSearchOpts,
                     const CodeGenOptions &CGOpts,
                     const clang::TargetOptions &TOpts,
                     const LangOptions &LOpts, Module *M)
      : Diags(_Diags), HSOpts(HeaderSearchOpts), CodeGenOpts(CGOpts),
        TargetOpts(TOpts), LangOpts(LOpts), TheModule(M),
        CodeGenerationTime("codegen", "Code Generation Time") {}

  ~EmitAssemblyHelper() {
    if (CodeGenOpts.DisableFree)
      BuryPointer(std::move(TM));
  }

  std::unique_ptr<TargetMachine> TM;

  void EmitAssembly(BackendAction Action,
                    std::unique_ptr<raw_pwrite_stream> OS);

  void EmitAssemblyWithNewPassManager(BackendAction Action,
                                      std::unique_ptr<raw_pwrite_stream> OS);
};

// We need this wrapper to access LangOpts and CGOpts from extension functions
// that we add to the PassManagerBuilder.
class PassManagerBuilderWrapper : public PassManagerBuilder {
public:
  PassManagerBuilderWrapper(const Triple &TargetTriple,
                            const CodeGenOptions &CGOpts,
                            const LangOptions &LangOpts)
      : PassManagerBuilder(), TargetTriple(TargetTriple), CGOpts(CGOpts),
        LangOpts(LangOpts) {}
  const Triple &getTargetTriple() const { return TargetTriple; }
  const CodeGenOptions &getCGOpts() const { return CGOpts; }
  const LangOptions &getLangOpts() const { return LangOpts; }

private:
  const Triple &TargetTriple;
  const CodeGenOptions &CGOpts;
  const LangOptions &LangOpts;
};
}

static void addObjCARCAPElimPass(const PassManagerBuilder &Builder, PassManagerBase &PM) {
  if (Builder.OptLevel > 0)
    PM.add(createObjCARCAPElimPass());
}

static void addObjCARCExpandPass(const PassManagerBuilder &Builder, PassManagerBase &PM) {
  if (Builder.OptLevel > 0)
    PM.add(createObjCARCExpandPass());
}

static void addObjCARCOptPass(const PassManagerBuilder &Builder, PassManagerBase &PM) {
  if (Builder.OptLevel > 0)
    PM.add(createObjCARCOptPass());
}

static void addAddDiscriminatorsPass(const PassManagerBuilder &Builder,
                                     legacy::PassManagerBase &PM) {
  PM.add(createAddDiscriminatorsPass());
}

static void addBoundsCheckingPass(const PassManagerBuilder &Builder,
                                  legacy::PassManagerBase &PM) {
  PM.add(createBoundsCheckingLegacyPass());
}

static SanitizerCoverageOptions
getSancovOptsFromCGOpts(const CodeGenOptions &CGOpts) {
  SanitizerCoverageOptions Opts;
  Opts.CoverageType =
      static_cast<SanitizerCoverageOptions::Type>(CGOpts.SanitizeCoverageType);
  Opts.IndirectCalls = CGOpts.SanitizeCoverageIndirectCalls;
  Opts.TraceBB = CGOpts.SanitizeCoverageTraceBB;
  Opts.TraceCmp = CGOpts.SanitizeCoverageTraceCmp;
  Opts.TraceDiv = CGOpts.SanitizeCoverageTraceDiv;
  Opts.TraceGep = CGOpts.SanitizeCoverageTraceGep;
  Opts.Use8bitCounters = CGOpts.SanitizeCoverage8bitCounters;
  Opts.TracePC = CGOpts.SanitizeCoverageTracePC;
  Opts.TracePCGuard = CGOpts.SanitizeCoverageTracePCGuard;
  Opts.NoPrune = CGOpts.SanitizeCoverageNoPrune;
  Opts.Inline8bitCounters = CGOpts.SanitizeCoverageInline8bitCounters;
  Opts.PCTable = CGOpts.SanitizeCoveragePCTable;
  Opts.StackDepth = CGOpts.SanitizeCoverageStackDepth;
  return Opts;
}

static void addSanitizerCoveragePass(const PassManagerBuilder &Builder,
                                     legacy::PassManagerBase &PM) {
  const PassManagerBuilderWrapper &BuilderWrapper =
      static_cast<const PassManagerBuilderWrapper &>(Builder);
  const CodeGenOptions &CGOpts = BuilderWrapper.getCGOpts();
  auto Opts = getSancovOptsFromCGOpts(CGOpts);
  PM.add(createModuleSanitizerCoverageLegacyPassPass(Opts));
}

// Check if ASan should use GC-friendly instrumentation for globals.
// First of all, there is no point if -fdata-sections is off (expect for MachO,
// where this is not a factor). Also, on ELF this feature requires an assembler
// extension that only works with -integrated-as at the moment.
static bool asanUseGlobalsGC(const Triple &T, const CodeGenOptions &CGOpts) {
  if (!CGOpts.SanitizeAddressGlobalsDeadStripping)
    return false;
  switch (T.getObjectFormat()) {
  case Triple::MachO:
  case Triple::COFF:
    return true;
  case Triple::ELF:
    return CGOpts.DataSections && !CGOpts.DisableIntegratedAS;
  case Triple::XCOFF:
    llvm::report_fatal_error("ASan not implemented for XCOFF.");
  case Triple::Wasm:
  case Triple::UnknownObjectFormat:
    break;
  }
  return false;
}

static void addAddressSanitizerPasses(const PassManagerBuilder &Builder,
                                      legacy::PassManagerBase &PM) {
  const PassManagerBuilderWrapper &BuilderWrapper =
      static_cast<const PassManagerBuilderWrapper&>(Builder);
  const Triple &T = BuilderWrapper.getTargetTriple();
  const CodeGenOptions &CGOpts = BuilderWrapper.getCGOpts();
  bool Recover = CGOpts.SanitizeRecover.has(SanitizerKind::Address);
  bool UseAfterScope = CGOpts.SanitizeAddressUseAfterScope;
  bool UseOdrIndicator = CGOpts.SanitizeAddressUseOdrIndicator;
  bool UseGlobalsGC = asanUseGlobalsGC(T, CGOpts);
  PM.add(createAddressSanitizerFunctionPass(/*CompileKernel*/ false, Recover,
                                            UseAfterScope));
  PM.add(createModuleAddressSanitizerLegacyPassPass(
      /*CompileKernel*/ false, Recover, UseGlobalsGC, UseOdrIndicator));
}

static void addKernelAddressSanitizerPasses(const PassManagerBuilder &Builder,
                                            legacy::PassManagerBase &PM) {
  PM.add(createAddressSanitizerFunctionPass(
      /*CompileKernel*/ true, /*Recover*/ true, /*UseAfterScope*/ false));
  PM.add(createModuleAddressSanitizerLegacyPassPass(
      /*CompileKernel*/ true, /*Recover*/ true, /*UseGlobalsGC*/ true,
      /*UseOdrIndicator*/ false));
}

static void addHWAddressSanitizerPasses(const PassManagerBuilder &Builder,
                                            legacy::PassManagerBase &PM) {
  const PassManagerBuilderWrapper &BuilderWrapper =
      static_cast<const PassManagerBuilderWrapper &>(Builder);
  const CodeGenOptions &CGOpts = BuilderWrapper.getCGOpts();
  bool Recover = CGOpts.SanitizeRecover.has(SanitizerKind::HWAddress);
  PM.add(
      createHWAddressSanitizerLegacyPassPass(/*CompileKernel*/ false, Recover));
}

static void addKernelHWAddressSanitizerPasses(const PassManagerBuilder &Builder,
                                            legacy::PassManagerBase &PM) {
  PM.add(createHWAddressSanitizerLegacyPassPass(
      /*CompileKernel*/ true, /*Recover*/ true));
}

static void addGeneralOptsForMemorySanitizer(const PassManagerBuilder &Builder,
                                             legacy::PassManagerBase &PM,
                                             bool CompileKernel) {
  const PassManagerBuilderWrapper &BuilderWrapper =
      static_cast<const PassManagerBuilderWrapper&>(Builder);
  const CodeGenOptions &CGOpts = BuilderWrapper.getCGOpts();
  int TrackOrigins = CGOpts.SanitizeMemoryTrackOrigins;
  bool Recover = CGOpts.SanitizeRecover.has(SanitizerKind::Memory);
  PM.add(createMemorySanitizerLegacyPassPass(
      MemorySanitizerOptions{TrackOrigins, Recover, CompileKernel}));

  // MemorySanitizer inserts complex instrumentation that mostly follows
  // the logic of the original code, but operates on "shadow" values.
  // It can benefit from re-running some general purpose optimization passes.
  if (Builder.OptLevel > 0) {
    PM.add(createEarlyCSEPass());
    PM.add(createReassociatePass());
    PM.add(createLICMPass());
    PM.add(createGVNPass());
    PM.add(createInstructionCombiningPass());
    PM.add(createDeadStoreEliminationPass());
  }
}

static void addMemorySanitizerPass(const PassManagerBuilder &Builder,
                                   legacy::PassManagerBase &PM) {
  addGeneralOptsForMemorySanitizer(Builder, PM, /*CompileKernel*/ false);
}

static void addKernelMemorySanitizerPass(const PassManagerBuilder &Builder,
                                         legacy::PassManagerBase &PM) {
  addGeneralOptsForMemorySanitizer(Builder, PM, /*CompileKernel*/ true);
}

static void addThreadSanitizerPass(const PassManagerBuilder &Builder,
                                   legacy::PassManagerBase &PM) {
  PM.add(createThreadSanitizerLegacyPassPass());
}

static void addDataFlowSanitizerPass(const PassManagerBuilder &Builder,
                                     legacy::PassManagerBase &PM) {
  const PassManagerBuilderWrapper &BuilderWrapper =
      static_cast<const PassManagerBuilderWrapper&>(Builder);
  const LangOptions &LangOpts = BuilderWrapper.getLangOpts();
  PM.add(createDataFlowSanitizerPass(LangOpts.SanitizerBlacklistFiles));
}

static TargetLibraryInfoImpl *createTLII(llvm::Triple &TargetTriple,
                                         const CodeGenOptions &CodeGenOpts) {
  TargetLibraryInfoImpl *TLII = new TargetLibraryInfoImpl(TargetTriple);

  switch (CodeGenOpts.getVecLib()) {
  case CodeGenOptions::Accelerate:
    TLII->addVectorizableFunctionsFromVecLib(TargetLibraryInfoImpl::Accelerate);
    break;
  case CodeGenOptions::MASSV:
    TLII->addVectorizableFunctionsFromVecLib(TargetLibraryInfoImpl::MASSV);
    break;    
  case CodeGenOptions::SVML:
    TLII->addVectorizableFunctionsFromVecLib(TargetLibraryInfoImpl::SVML);
    break;
  default:
    break;
  }
  return TLII;
}

static void addSymbolRewriterPass(const CodeGenOptions &Opts,
                                  legacy::PassManager *MPM) {
  llvm::SymbolRewriter::RewriteDescriptorList DL;

  llvm::SymbolRewriter::RewriteMapParser MapParser;
  for (const auto &MapFile : Opts.RewriteMapFiles)
    MapParser.parse(MapFile, &DL);

  MPM->add(createRewriteSymbolsPass(DL));
}

static CodeGenOpt::Level getCGOptLevel(const CodeGenOptions &CodeGenOpts) {
  switch (CodeGenOpts.OptimizationLevel) {
  default:
    llvm_unreachable("Invalid optimization level!");
  case 0:
    return CodeGenOpt::None;
  case 1:
    return CodeGenOpt::Less;
  case 2:
    return CodeGenOpt::Default; // O2/Os/Oz
  case 3:
    return CodeGenOpt::Aggressive;
  }
}

static Optional<llvm::CodeModel::Model>
getCodeModel(const CodeGenOptions &CodeGenOpts) {
  unsigned CodeModel = llvm::StringSwitch<unsigned>(CodeGenOpts.CodeModel)
                           .Case("tiny", llvm::CodeModel::Tiny)
                           .Case("small", llvm::CodeModel::Small)
                           .Case("kernel", llvm::CodeModel::Kernel)
                           .Case("medium", llvm::CodeModel::Medium)
                           .Case("large", llvm::CodeModel::Large)
                           .Case("default", ~1u)
                           .Default(~0u);
  assert(CodeModel != ~0u && "invalid code model!");
  if (CodeModel == ~1u)
    return None;
  return static_cast<llvm::CodeModel::Model>(CodeModel);
}

static CodeGenFileType getCodeGenFileType(BackendAction Action) {
  if (Action == Backend_EmitObj)
    return CGFT_ObjectFile;
  else if (Action == Backend_EmitMCNull)
    return CGFT_Null;
  else {
    assert(Action == Backend_EmitAssembly && "Invalid action!");
    return CGFT_AssemblyFile;
  }
}

static void initTargetOptions(llvm::TargetOptions &Options,
                              const CodeGenOptions &CodeGenOpts,
                              const clang::TargetOptions &TargetOpts,
                              const LangOptions &LangOpts,
                              const HeaderSearchOptions &HSOpts) {
  Options.ThreadModel =
      llvm::StringSwitch<llvm::ThreadModel::Model>(CodeGenOpts.ThreadModel)
          .Case("posix", llvm::ThreadModel::POSIX)
          .Case("single", llvm::ThreadModel::Single);

  // Set float ABI type.
  assert((CodeGenOpts.FloatABI == "soft" || CodeGenOpts.FloatABI == "softfp" ||
          CodeGenOpts.FloatABI == "hard" || CodeGenOpts.FloatABI.empty()) &&
         "Invalid Floating Point ABI!");
  Options.FloatABIType =
      llvm::StringSwitch<llvm::FloatABI::ABIType>(CodeGenOpts.FloatABI)
          .Case("soft", llvm::FloatABI::Soft)
          .Case("softfp", llvm::FloatABI::Soft)
          .Case("hard", llvm::FloatABI::Hard)
          .Default(llvm::FloatABI::Default);

  // Set FP fusion mode.
  switch (LangOpts.getDefaultFPContractMode()) {
  case LangOptions::FPC_Off:
    // Preserve any contraction performed by the front-end.  (Strict performs
    // splitting of the muladd intrinsic in the backend.)
    Options.AllowFPOpFusion = llvm::FPOpFusion::Standard;
    break;
  case LangOptions::FPC_On:
    Options.AllowFPOpFusion = llvm::FPOpFusion::Standard;
    break;
  case LangOptions::FPC_Fast:
    Options.AllowFPOpFusion = llvm::FPOpFusion::Fast;
    break;
  }

  Options.UseInitArray = CodeGenOpts.UseInitArray;
  Options.DisableIntegratedAS = CodeGenOpts.DisableIntegratedAS;
  Options.CompressDebugSections = CodeGenOpts.getCompressDebugSections();
  Options.RelaxELFRelocations = CodeGenOpts.RelaxELFRelocations;

  // Set EABI version.
  Options.EABIVersion = TargetOpts.EABIVersion;

  if (LangOpts.SjLjExceptions)
    Options.ExceptionModel = llvm::ExceptionHandling::SjLj;
  if (LangOpts.SEHExceptions)
    Options.ExceptionModel = llvm::ExceptionHandling::WinEH;
  if (LangOpts.DWARFExceptions)
    Options.ExceptionModel = llvm::ExceptionHandling::DwarfCFI;
  if (LangOpts.WasmExceptions)
    Options.ExceptionModel = llvm::ExceptionHandling::Wasm;

  Options.NoInfsFPMath = CodeGenOpts.NoInfsFPMath;
  Options.NoNaNsFPMath = CodeGenOpts.NoNaNsFPMath;
  Options.NoZerosInBSS = CodeGenOpts.NoZeroInitializedInBSS;
  Options.UnsafeFPMath = CodeGenOpts.UnsafeFPMath;
  Options.StackAlignmentOverride = CodeGenOpts.StackAlignment;
  Options.FunctionSections = CodeGenOpts.FunctionSections;
  Options.DataSections = CodeGenOpts.DataSections;
  Options.UniqueSectionNames = CodeGenOpts.UniqueSectionNames;
  Options.TLSSize = CodeGenOpts.TLSSize;
  Options.EmulatedTLS = CodeGenOpts.EmulatedTLS;
  Options.ExplicitEmulatedTLS = CodeGenOpts.ExplicitEmulatedTLS;
  Options.DebuggerTuning = CodeGenOpts.getDebuggerTuning();
  Options.EmitStackSizeSection = CodeGenOpts.StackSizeSection;
  Options.EmitAddrsig = CodeGenOpts.Addrsig;
  Options.EnableDebugEntryValues = CodeGenOpts.EnableDebugEntryValues;
  Options.ForceDwarfFrameSection = CodeGenOpts.ForceDwarfFrameSection;

  Options.MCOptions.SplitDwarfFile = CodeGenOpts.SplitDwarfFile;
  Options.MCOptions.MCRelaxAll = CodeGenOpts.RelaxAll;
  Options.MCOptions.MCSaveTempLabels = CodeGenOpts.SaveTempLabels;
  Options.MCOptions.MCUseDwarfDirectory = !CodeGenOpts.NoDwarfDirectoryAsm;
  Options.MCOptions.MCNoExecStack = CodeGenOpts.NoExecStack;
  Options.MCOptions.MCIncrementalLinkerCompatible =
      CodeGenOpts.IncrementalLinkerCompatible;
  Options.MCOptions.MCFatalWarnings = CodeGenOpts.FatalWarnings;
  Options.MCOptions.MCNoWarn = CodeGenOpts.NoWarn;
  Options.MCOptions.AsmVerbose = CodeGenOpts.AsmVerbose;
  Options.MCOptions.PreserveAsmComments = CodeGenOpts.PreserveAsmComments;
  Options.MCOptions.ABIName = TargetOpts.ABI;
  for (const auto &Entry : HSOpts.UserEntries)
    if (!Entry.IsFramework &&
        (Entry.Group == frontend::IncludeDirGroup::Quoted ||
         Entry.Group == frontend::IncludeDirGroup::Angled ||
         Entry.Group == frontend::IncludeDirGroup::System))
      Options.MCOptions.IASSearchPaths.push_back(
          Entry.IgnoreSysRoot ? Entry.Path : HSOpts.Sysroot + Entry.Path);
}
static Optional<GCOVOptions> getGCOVOptions(const CodeGenOptions &CodeGenOpts) {
  if (CodeGenOpts.DisableGCov)
    return None;
  if (!CodeGenOpts.EmitGcovArcs && !CodeGenOpts.EmitGcovNotes)
    return None;
  // Not using 'GCOVOptions::getDefault' allows us to avoid exiting if
  // LLVM's -default-gcov-version flag is set to something invalid.
  GCOVOptions Options;
  Options.EmitNotes = CodeGenOpts.EmitGcovNotes;
  Options.EmitData = CodeGenOpts.EmitGcovArcs;
  llvm::copy(CodeGenOpts.CoverageVersion, std::begin(Options.Version));
  Options.UseCfgChecksum = CodeGenOpts.CoverageExtraChecksum;
  Options.NoRedZone = CodeGenOpts.DisableRedZone;
  Options.FunctionNamesInData = !CodeGenOpts.CoverageNoFunctionNamesInData;
  Options.Filter = CodeGenOpts.ProfileFilterFiles;
  Options.Exclude = CodeGenOpts.ProfileExcludeFiles;
  Options.ExitBlockBeforeBody = CodeGenOpts.CoverageExitBlockBeforeBody;
  return Options;
}

static Optional<InstrProfOptions>
getInstrProfOptions(const CodeGenOptions &CodeGenOpts,
                    const LangOptions &LangOpts) {
  if (!CodeGenOpts.hasProfileClangInstr())
    return None;
  InstrProfOptions Options;
  Options.NoRedZone = CodeGenOpts.DisableRedZone;
  Options.InstrProfileOutput = CodeGenOpts.InstrProfileOutput;

  // TODO: Surface the option to emit atomic profile counter increments at
  // the driver level.
  Options.Atomic = LangOpts.Sanitize.has(SanitizerKind::Thread);
  return Options;
}

void EmitAssemblyHelper::CreatePasses(legacy::PassManager &MPM,
                                      legacy::FunctionPassManager &FPM) {
  // Handle disabling of all LLVM passes, where we want to preserve the
  // internal module before any optimization.
  if (CodeGenOpts.DisableLLVMPasses)
    return;

  // Figure out TargetLibraryInfo.  This needs to be added to MPM and FPM
  // manually (and not via PMBuilder), since some passes (eg. InstrProfiling)
  // are inserted before PMBuilder ones - they'd get the default-constructed
  // TLI with an unknown target otherwise.
  Triple TargetTriple(TheModule->getTargetTriple());
  std::unique_ptr<TargetLibraryInfoImpl> TLII(
      createTLII(TargetTriple, CodeGenOpts));

  PassManagerBuilderWrapper PMBuilder(TargetTriple, CodeGenOpts, LangOpts);

  // At O0 and O1 we only run the always inliner which is more efficient. At
  // higher optimization levels we run the normal inliner.
  if (CodeGenOpts.OptimizationLevel <= 1) {
    bool InsertLifetimeIntrinsics = (CodeGenOpts.OptimizationLevel != 0 &&
                                     !CodeGenOpts.DisableLifetimeMarkers);
    PMBuilder.Inliner = createAlwaysInlinerLegacyPass(InsertLifetimeIntrinsics);
  } else {
    // We do not want to inline hot callsites for SamplePGO module-summary build
    // because profile annotation will happen again in ThinLTO backend, and we
    // want the IR of the hot path to match the profile.
    PMBuilder.Inliner = createFunctionInliningPass(
        CodeGenOpts.OptimizationLevel, CodeGenOpts.OptimizeSize,
        (!CodeGenOpts.SampleProfileFile.empty() &&
         CodeGenOpts.PrepareForThinLTO));
  }

  PMBuilder.OptLevel = CodeGenOpts.OptimizationLevel;
  PMBuilder.SizeLevel = CodeGenOpts.OptimizeSize;
  PMBuilder.SLPVectorize = CodeGenOpts.VectorizeSLP;
  PMBuilder.LoopVectorize = CodeGenOpts.VectorizeLoop;

  PMBuilder.DisableUnrollLoops = !CodeGenOpts.UnrollLoops;
  // Loop interleaving in the loop vectorizer has historically been set to be
  // enabled when loop unrolling is enabled.
  PMBuilder.LoopsInterleaved = CodeGenOpts.UnrollLoops;
  PMBuilder.MergeFunctions = CodeGenOpts.MergeFunctions;
  PMBuilder.PrepareForThinLTO = CodeGenOpts.PrepareForThinLTO;
  PMBuilder.PrepareForLTO = CodeGenOpts.PrepareForLTO;
  PMBuilder.RerollLoops = CodeGenOpts.RerollLoops;
  if (TargetTriple.isOSBinFormatRepo())
    PMBuilder.IsRepo = true;

  MPM.add(new TargetLibraryInfoWrapperPass(*TLII));

  if (TM)
    TM->adjustPassManager(PMBuilder);

  if (CodeGenOpts.DebugInfoForProfiling ||
      !CodeGenOpts.SampleProfileFile.empty())
    PMBuilder.addExtension(PassManagerBuilder::EP_EarlyAsPossible,
                           addAddDiscriminatorsPass);

  // In ObjC ARC mode, add the main ARC optimization passes.
  if (LangOpts.ObjCAutoRefCount) {
    PMBuilder.addExtension(PassManagerBuilder::EP_EarlyAsPossible,
                           addObjCARCExpandPass);
    PMBuilder.addExtension(PassManagerBuilder::EP_ModuleOptimizerEarly,
                           addObjCARCAPElimPass);
    PMBuilder.addExtension(PassManagerBuilder::EP_ScalarOptimizerLate,
                           addObjCARCOptPass);
  }

  if (LangOpts.Coroutines)
    addCoroutinePassesToExtensionPoints(PMBuilder);

  if (LangOpts.Sanitize.has(SanitizerKind::LocalBounds)) {
    PMBuilder.addExtension(PassManagerBuilder::EP_ScalarOptimizerLate,
                           addBoundsCheckingPass);
    PMBuilder.addExtension(PassManagerBuilder::EP_EnabledOnOptLevel0,
                           addBoundsCheckingPass);
  }

  if (CodeGenOpts.SanitizeCoverageType ||
      CodeGenOpts.SanitizeCoverageIndirectCalls ||
      CodeGenOpts.SanitizeCoverageTraceCmp) {
    PMBuilder.addExtension(PassManagerBuilder::EP_OptimizerLast,
                           addSanitizerCoveragePass);
    PMBuilder.addExtension(PassManagerBuilder::EP_EnabledOnOptLevel0,
                           addSanitizerCoveragePass);
  }

  if (LangOpts.Sanitize.has(SanitizerKind::Address)) {
    PMBuilder.addExtension(PassManagerBuilder::EP_OptimizerLast,
                           addAddressSanitizerPasses);
    PMBuilder.addExtension(PassManagerBuilder::EP_EnabledOnOptLevel0,
                           addAddressSanitizerPasses);
  }

  if (LangOpts.Sanitize.has(SanitizerKind::KernelAddress)) {
    PMBuilder.addExtension(PassManagerBuilder::EP_OptimizerLast,
                           addKernelAddressSanitizerPasses);
    PMBuilder.addExtension(PassManagerBuilder::EP_EnabledOnOptLevel0,
                           addKernelAddressSanitizerPasses);
  }

  if (LangOpts.Sanitize.has(SanitizerKind::HWAddress)) {
    PMBuilder.addExtension(PassManagerBuilder::EP_OptimizerLast,
                           addHWAddressSanitizerPasses);
    PMBuilder.addExtension(PassManagerBuilder::EP_EnabledOnOptLevel0,
                           addHWAddressSanitizerPasses);
  }

  if (LangOpts.Sanitize.has(SanitizerKind::KernelHWAddress)) {
    PMBuilder.addExtension(PassManagerBuilder::EP_OptimizerLast,
                           addKernelHWAddressSanitizerPasses);
    PMBuilder.addExtension(PassManagerBuilder::EP_EnabledOnOptLevel0,
                           addKernelHWAddressSanitizerPasses);
  }

  if (LangOpts.Sanitize.has(SanitizerKind::Memory)) {
    PMBuilder.addExtension(PassManagerBuilder::EP_OptimizerLast,
                           addMemorySanitizerPass);
    PMBuilder.addExtension(PassManagerBuilder::EP_EnabledOnOptLevel0,
                           addMemorySanitizerPass);
  }

  if (LangOpts.Sanitize.has(SanitizerKind::KernelMemory)) {
    PMBuilder.addExtension(PassManagerBuilder::EP_OptimizerLast,
                           addKernelMemorySanitizerPass);
    PMBuilder.addExtension(PassManagerBuilder::EP_EnabledOnOptLevel0,
                           addKernelMemorySanitizerPass);
  }

  if (LangOpts.Sanitize.has(SanitizerKind::Thread)) {
    PMBuilder.addExtension(PassManagerBuilder::EP_OptimizerLast,
                           addThreadSanitizerPass);
    PMBuilder.addExtension(PassManagerBuilder::EP_EnabledOnOptLevel0,
                           addThreadSanitizerPass);
  }

  if (LangOpts.Sanitize.has(SanitizerKind::DataFlow)) {
    PMBuilder.addExtension(PassManagerBuilder::EP_OptimizerLast,
                           addDataFlowSanitizerPass);
    PMBuilder.addExtension(PassManagerBuilder::EP_EnabledOnOptLevel0,
                           addDataFlowSanitizerPass);
  }

  // Set up the per-function pass manager.
  FPM.add(new TargetLibraryInfoWrapperPass(*TLII));
  if (CodeGenOpts.VerifyModule)
    FPM.add(createVerifierPass());

  // Set up the per-module pass manager.
  if (!CodeGenOpts.RewriteMapFiles.empty())
    addSymbolRewriterPass(CodeGenOpts, &MPM);

  if (Optional<GCOVOptions> Options = getGCOVOptions(CodeGenOpts)) {
    MPM.add(createGCOVProfilerPass(*Options));
    if (CodeGenOpts.getDebugInfo() == codegenoptions::NoDebugInfo)
      MPM.add(createStripSymbolsPass(true));
  }

  if (Optional<InstrProfOptions> Options =
          getInstrProfOptions(CodeGenOpts, LangOpts))
    MPM.add(createInstrProfilingLegacyPass(*Options, false));

  bool hasIRInstr = false;
  if (CodeGenOpts.hasProfileIRInstr()) {
    PMBuilder.EnablePGOInstrGen = true;
    hasIRInstr = true;
  }
  if (CodeGenOpts.hasProfileCSIRInstr()) {
    assert(!CodeGenOpts.hasProfileCSIRUse() &&
           "Cannot have both CSProfileUse pass and CSProfileGen pass at the "
           "same time");
    assert(!hasIRInstr &&
           "Cannot have both ProfileGen pass and CSProfileGen pass at the "
           "same time");
    PMBuilder.EnablePGOCSInstrGen = true;
    hasIRInstr = true;
  }
  if (hasIRInstr) {
    if (!CodeGenOpts.InstrProfileOutput.empty())
      PMBuilder.PGOInstrGen = CodeGenOpts.InstrProfileOutput;
    else
      PMBuilder.PGOInstrGen = DefaultProfileGenName;
  }
  if (CodeGenOpts.hasProfileIRUse()) {
    PMBuilder.PGOInstrUse = CodeGenOpts.ProfileInstrumentUsePath;
    PMBuilder.EnablePGOCSInstrUse = CodeGenOpts.hasProfileCSIRUse();
  }

  if (!CodeGenOpts.SampleProfileFile.empty())
    PMBuilder.PGOSampleUse = CodeGenOpts.SampleProfileFile;

  PMBuilder.populateFunctionPassManager(FPM);
  PMBuilder.populateModulePassManager(MPM);
}

static void setCommandLineOpts(const CodeGenOptions &CodeGenOpts) {
  SmallVector<const char *, 16> BackendArgs;
  BackendArgs.push_back("clang"); // Fake program name.
  if (!CodeGenOpts.DebugPass.empty()) {
    BackendArgs.push_back("-debug-pass");
    BackendArgs.push_back(CodeGenOpts.DebugPass.c_str());
  }
  if (!CodeGenOpts.LimitFloatPrecision.empty()) {
    BackendArgs.push_back("-limit-float-precision");
    BackendArgs.push_back(CodeGenOpts.LimitFloatPrecision.c_str());
  }
  BackendArgs.push_back(nullptr);
  llvm::cl::ParseCommandLineOptions(BackendArgs.size() - 1,
                                    BackendArgs.data());
}

void EmitAssemblyHelper::CreateTargetMachine(bool MustCreateTM) {
  // Create the TargetMachine for generating code.
  std::string Error;
  std::string Triple = TheModule->getTargetTriple();
  const llvm::Target *TheTarget = TargetRegistry::lookupTarget(Triple, Error);
  if (!TheTarget) {
    if (MustCreateTM)
      Diags.Report(diag::err_fe_unable_to_create_target) << Error;
    return;
  }

  Optional<llvm::CodeModel::Model> CM = getCodeModel(CodeGenOpts);
  std::string FeaturesStr =
      llvm::join(TargetOpts.Features.begin(), TargetOpts.Features.end(), ",");
  llvm::Reloc::Model RM = CodeGenOpts.RelocationModel;
  CodeGenOpt::Level OptLevel = getCGOptLevel(CodeGenOpts);

  llvm::TargetOptions Options;
  initTargetOptions(Options, CodeGenOpts, TargetOpts, LangOpts, HSOpts);
  TM.reset(TheTarget->createTargetMachine(Triple, TargetOpts.CPU, FeaturesStr,
                                          Options, RM, CM, OptLevel));
}

bool EmitAssemblyHelper::AddEmitPasses(legacy::PassManager &CodeGenPasses,
                                       BackendAction Action,
                                       raw_pwrite_stream &OS,
                                       raw_pwrite_stream *DwoOS) {
  // Add LibraryInfo.
  llvm::Triple TargetTriple(TheModule->getTargetTriple());
  std::unique_ptr<TargetLibraryInfoImpl> TLII(
      createTLII(TargetTriple, CodeGenOpts));
  CodeGenPasses.add(new TargetLibraryInfoWrapperPass(*TLII));

  // Normal mode, emit a .s or .o file by running the code generator. Note,
  // this also adds codegenerator level optimization passes.
  CodeGenFileType CGFT = getCodeGenFileType(Action);

  // Add ObjC ARC final-cleanup optimizations. This is done as part of the
  // "codegen" passes so that it isn't run multiple times when there is
  // inlining happening.
  if (CodeGenOpts.OptimizationLevel > 0)
    CodeGenPasses.add(createObjCARCContractPass());

  if (TM->addPassesToEmitFile(CodeGenPasses, OS, DwoOS, CGFT,
                              /*DisableVerify=*/!CodeGenOpts.VerifyModule)) {
    Diags.Report(diag::err_fe_unable_to_interface_with_target);
    return false;
  }

  return true;
}

void EmitAssemblyHelper::EmitAssembly(BackendAction Action,
                                      std::unique_ptr<raw_pwrite_stream> OS) {
  TimeRegion Region(FrontendTimesIsEnabled ? &CodeGenerationTime : nullptr);

  setCommandLineOpts(CodeGenOpts);

  bool UsesCodeGen = (Action != Backend_EmitNothing &&
                      Action != Backend_EmitBC &&
                      Action != Backend_EmitLL);
  CreateTargetMachine(UsesCodeGen);

  if (UsesCodeGen && !TM)
    return;
  if (TM)
    TheModule->setDataLayout(TM->createDataLayout());

  legacy::PassManager PerModulePasses;
  PerModulePasses.add(
      createTargetTransformInfoWrapperPass(getTargetIRAnalysis()));

  legacy::FunctionPassManager PerFunctionPasses(TheModule);
  PerFunctionPasses.add(
      createTargetTransformInfoWrapperPass(getTargetIRAnalysis()));

  CreatePasses(PerModulePasses, PerFunctionPasses);

  legacy::PassManager CodeGenPasses;
  CodeGenPasses.add(
      createTargetTransformInfoWrapperPass(getTargetIRAnalysis()));

  std::unique_ptr<llvm::ToolOutputFile> ThinLinkOS, DwoOS;

  switch (Action) {
  case Backend_EmitNothing:
    break;

  case Backend_EmitBC:
    if (CodeGenOpts.PrepareForThinLTO && !CodeGenOpts.DisableLLVMPasses) {
      if (!CodeGenOpts.ThinLinkBitcodeFile.empty()) {
        ThinLinkOS = openOutputFile(CodeGenOpts.ThinLinkBitcodeFile);
        if (!ThinLinkOS)
          return;
      }
      TheModule->addModuleFlag(Module::Error, "EnableSplitLTOUnit",
                               CodeGenOpts.EnableSplitLTOUnit);
      PerModulePasses.add(createWriteThinLTOBitcodePass(
          *OS, ThinLinkOS ? &ThinLinkOS->os() : nullptr));
    } else {
      // Emit a module summary by default for Regular LTO except for ld64
      // targets
      bool EmitLTOSummary =
          (CodeGenOpts.PrepareForLTO &&
           !CodeGenOpts.DisableLLVMPasses &&
           llvm::Triple(TheModule->getTargetTriple()).getVendor() !=
               llvm::Triple::Apple);
      if (EmitLTOSummary) {
        if (!TheModule->getModuleFlag("ThinLTO"))
          TheModule->addModuleFlag(Module::Error, "ThinLTO", uint32_t(0));
        TheModule->addModuleFlag(Module::Error, "EnableSplitLTOUnit",
                                 uint32_t(1));
      }

      PerModulePasses.add(createBitcodeWriterPass(
          *OS, CodeGenOpts.EmitLLVMUseLists, EmitLTOSummary));
    }
    break;

  case Backend_EmitLL:
    PerModulePasses.add(
        createPrintModulePass(*OS, "", CodeGenOpts.EmitLLVMUseLists));
    break;

  default:
    if (!CodeGenOpts.SplitDwarfOutput.empty()) {
      DwoOS = openOutputFile(CodeGenOpts.SplitDwarfOutput);
      if (!DwoOS)
        return;
    }
    if (!AddEmitPasses(CodeGenPasses, Action, *OS,
                       DwoOS ? &DwoOS->os() : nullptr))
      return;
  }

  // Before executing passes, print the final values of the LLVM options.
  cl::PrintOptionValues();

  // Run passes. For now we do all passes at once, but eventually we
  // would like to have the option of streaming code generation.

  {
    PrettyStackTraceString CrashInfo("Per-function optimization");
    llvm::TimeTraceScope TimeScope("PerFunctionPasses");

    PerFunctionPasses.doInitialization();
    for (Function &F : *TheModule)
      if (!F.isDeclaration())
        PerFunctionPasses.run(F);
    PerFunctionPasses.doFinalization();
  }

  {
    PrettyStackTraceString CrashInfo("Per-module optimization passes");
    llvm::TimeTraceScope TimeScope("PerModulePasses");
    PerModulePasses.run(*TheModule);
  }

  {
    PrettyStackTraceString CrashInfo("Code generation");
    llvm::TimeTraceScope TimeScope("CodeGenPasses");
    CodeGenPasses.run(*TheModule);
  }

  if (ThinLinkOS)
    ThinLinkOS->keep();
  if (DwoOS)
    DwoOS->keep();
}

static PassBuilder::OptimizationLevel mapToLevel(const CodeGenOptions &Opts) {
  switch (Opts.OptimizationLevel) {
  default:
    llvm_unreachable("Invalid optimization level!");

  case 1:
    return PassBuilder::O1;

  case 2:
    switch (Opts.OptimizeSize) {
    default:
      llvm_unreachable("Invalid optimization level for size!");

    case 0:
      return PassBuilder::O2;

    case 1:
      return PassBuilder::Os;

    case 2:
      return PassBuilder::Oz;
    }

  case 3:
    return PassBuilder::O3;
  }
}

static void addSanitizersAtO0(ModulePassManager &MPM,
                              const Triple &TargetTriple,
                              const LangOptions &LangOpts,
                              const CodeGenOptions &CodeGenOpts) {
  auto ASanPass = [&](SanitizerMask Mask, bool CompileKernel) {
    MPM.addPass(RequireAnalysisPass<ASanGlobalsMetadataAnalysis, Module>());
    bool Recover = CodeGenOpts.SanitizeRecover.has(Mask);
    MPM.addPass(createModuleToFunctionPassAdaptor(AddressSanitizerPass(
        CompileKernel, Recover, CodeGenOpts.SanitizeAddressUseAfterScope)));
    bool ModuleUseAfterScope = asanUseGlobalsGC(TargetTriple, CodeGenOpts);
    MPM.addPass(
        ModuleAddressSanitizerPass(CompileKernel, Recover, ModuleUseAfterScope,
                                   CodeGenOpts.SanitizeAddressUseOdrIndicator));
  };

  if (LangOpts.Sanitize.has(SanitizerKind::Address)) {
    ASanPass(SanitizerKind::Address, /*CompileKernel=*/false);
  }

  if (LangOpts.Sanitize.has(SanitizerKind::KernelAddress)) {
    ASanPass(SanitizerKind::KernelAddress, /*CompileKernel=*/true);
  }

  if (LangOpts.Sanitize.has(SanitizerKind::Memory)) {
    MPM.addPass(MemorySanitizerPass({}));
    MPM.addPass(createModuleToFunctionPassAdaptor(MemorySanitizerPass({})));
  }

  if (LangOpts.Sanitize.has(SanitizerKind::KernelMemory)) {
    MPM.addPass(createModuleToFunctionPassAdaptor(
        MemorySanitizerPass({0, false, /*Kernel=*/true})));
  }

  if (LangOpts.Sanitize.has(SanitizerKind::Thread)) {
    MPM.addPass(ThreadSanitizerPass());
    MPM.addPass(createModuleToFunctionPassAdaptor(ThreadSanitizerPass()));
  }
}

/// A clean version of `EmitAssembly` that uses the new pass manager.
///
/// Not all features are currently supported in this system, but where
/// necessary it falls back to the legacy pass manager to at least provide
/// basic functionality.
///
/// This API is planned to have its functionality finished and then to replace
/// `EmitAssembly` at some point in the future when the default switches.
void EmitAssemblyHelper::EmitAssemblyWithNewPassManager(
    BackendAction Action, std::unique_ptr<raw_pwrite_stream> OS) {
  TimeRegion Region(FrontendTimesIsEnabled ? &CodeGenerationTime : nullptr);
  setCommandLineOpts(CodeGenOpts);

  bool RequiresCodeGen = (Action != Backend_EmitNothing &&
                          Action != Backend_EmitBC &&
                          Action != Backend_EmitLL);
  CreateTargetMachine(RequiresCodeGen);

  if (RequiresCodeGen && !TM)
    return;
  if (TM)
    TheModule->setDataLayout(TM->createDataLayout());

  Optional<PGOOptions> PGOOpt;

  if (CodeGenOpts.hasProfileIRInstr())
    // -fprofile-generate.
    PGOOpt = PGOOptions(CodeGenOpts.InstrProfileOutput.empty()
                            ? DefaultProfileGenName
                            : CodeGenOpts.InstrProfileOutput,
                        "", "", PGOOptions::IRInstr, PGOOptions::NoCSAction,
                        CodeGenOpts.DebugInfoForProfiling);
  else if (CodeGenOpts.hasProfileIRUse()) {
    // -fprofile-use.
    auto CSAction = CodeGenOpts.hasProfileCSIRUse() ? PGOOptions::CSIRUse
                                                    : PGOOptions::NoCSAction;
    PGOOpt = PGOOptions(CodeGenOpts.ProfileInstrumentUsePath, "",
                        CodeGenOpts.ProfileRemappingFile, PGOOptions::IRUse,
                        CSAction, CodeGenOpts.DebugInfoForProfiling);
  } else if (!CodeGenOpts.SampleProfileFile.empty())
    // -fprofile-sample-use
    PGOOpt =
        PGOOptions(CodeGenOpts.SampleProfileFile, "",
                   CodeGenOpts.ProfileRemappingFile, PGOOptions::SampleUse,
                   PGOOptions::NoCSAction, CodeGenOpts.DebugInfoForProfiling);
  else if (CodeGenOpts.DebugInfoForProfiling)
    // -fdebug-info-for-profiling
    PGOOpt = PGOOptions("", "", "", PGOOptions::NoAction,
                        PGOOptions::NoCSAction, true);

  // Check to see if we want to generate a CS profile.
  if (CodeGenOpts.hasProfileCSIRInstr()) {
    assert(!CodeGenOpts.hasProfileCSIRUse() &&
           "Cannot have both CSProfileUse pass and CSProfileGen pass at "
           "the same time");
    if (PGOOpt.hasValue()) {
      assert(PGOOpt->Action != PGOOptions::IRInstr &&
             PGOOpt->Action != PGOOptions::SampleUse &&
             "Cannot run CSProfileGen pass with ProfileGen or SampleUse "
             " pass");
      PGOOpt->CSProfileGenFile = CodeGenOpts.InstrProfileOutput.empty()
                                     ? DefaultProfileGenName
                                     : CodeGenOpts.InstrProfileOutput;
      PGOOpt->CSAction = PGOOptions::CSIRInstr;
    } else
      PGOOpt = PGOOptions("",
                          CodeGenOpts.InstrProfileOutput.empty()
                              ? DefaultProfileGenName
                              : CodeGenOpts.InstrProfileOutput,
                          "", PGOOptions::NoAction, PGOOptions::CSIRInstr,
                          CodeGenOpts.DebugInfoForProfiling);
  }

  PipelineTuningOptions PTO;
  PTO.LoopUnrolling = CodeGenOpts.UnrollLoops;
  // For historical reasons, loop interleaving is set to mirror setting for loop
  // unrolling.
  PTO.LoopInterleaving = CodeGenOpts.UnrollLoops;
  PTO.LoopVectorization = CodeGenOpts.VectorizeLoop;
  PTO.SLPVectorization = CodeGenOpts.VectorizeSLP;

  PassInstrumentationCallbacks PIC;
  StandardInstrumentations SI;
  SI.registerCallbacks(PIC);
  PassBuilder PB(TM.get(), PTO, PGOOpt, &PIC);

  // Attempt to load pass plugins and register their callbacks with PB.
  for (auto &PluginFN : CodeGenOpts.PassPlugins) {
    auto PassPlugin = PassPlugin::Load(PluginFN);
    if (PassPlugin) {
      PassPlugin->registerPassBuilderCallbacks(PB);
    } else {
      Diags.Report(diag::err_fe_unable_to_load_plugin)
          << PluginFN << toString(PassPlugin.takeError());
    }
  }
#define HANDLE_EXTENSION(Ext)                                                  \
  get##Ext##PluginInfo().RegisterPassBuilderCallbacks(PB);
#include "llvm/Support/Extension.def"

  LoopAnalysisManager LAM(CodeGenOpts.DebugPassManager);
  FunctionAnalysisManager FAM(CodeGenOpts.DebugPassManager);
  CGSCCAnalysisManager CGAM(CodeGenOpts.DebugPassManager);
  ModuleAnalysisManager MAM(CodeGenOpts.DebugPassManager);

  // Register the AA manager first so that our version is the one used.
  FAM.registerPass([&] { return PB.buildDefaultAAPipeline(); });

  // Register the target library analysis directly and give it a customized
  // preset TLI.
  Triple TargetTriple(TheModule->getTargetTriple());
  std::unique_ptr<TargetLibraryInfoImpl> TLII(
      createTLII(TargetTriple, CodeGenOpts));
  FAM.registerPass([&] { return TargetLibraryAnalysis(*TLII); });

  // Register all the basic analyses with the managers.
  PB.registerModuleAnalyses(MAM);
  PB.registerCGSCCAnalyses(CGAM);
  PB.registerFunctionAnalyses(FAM);
  PB.registerLoopAnalyses(LAM);
  PB.crossRegisterProxies(LAM, FAM, CGAM, MAM);

  ModulePassManager MPM(CodeGenOpts.DebugPassManager);

  if (!CodeGenOpts.DisableLLVMPasses) {
    bool IsThinLTO = CodeGenOpts.PrepareForThinLTO;
    bool IsLTO = CodeGenOpts.PrepareForLTO;

    if (CodeGenOpts.OptimizationLevel == 0) {
      if (Optional<GCOVOptions> Options = getGCOVOptions(CodeGenOpts))
        MPM.addPass(GCOVProfilerPass(*Options));
      if (Optional<InstrProfOptions> Options =
              getInstrProfOptions(CodeGenOpts, LangOpts))
        MPM.addPass(InstrProfiling(*Options, false));

      // Build a minimal pipeline based on the semantics required by Clang,
      // which is just that always inlining occurs. Further, disable generating
      // lifetime intrinsics to avoid enabling further optimizations during
      // code generation.
      MPM.addPass(AlwaysInlinerPass(/*InsertLifetimeIntrinsics=*/false));

      // At -O0, we can still do PGO. Add all the requested passes for
      // instrumentation PGO, if requested.
      if (PGOOpt && (PGOOpt->Action == PGOOptions::IRInstr ||
                     PGOOpt->Action == PGOOptions::IRUse))
        PB.addPGOInstrPassesForO0(
            MPM, CodeGenOpts.DebugPassManager,
            /* RunProfileGen */ (PGOOpt->Action == PGOOptions::IRInstr),
            /* IsCS */ false, PGOOpt->ProfileFile,
            PGOOpt->ProfileRemappingFile);

      // At -O0 we directly run necessary sanitizer passes.
      if (LangOpts.Sanitize.has(SanitizerKind::LocalBounds))
        MPM.addPass(createModuleToFunctionPassAdaptor(BoundsCheckingPass()));

      // Lastly, add semantically necessary passes for LTO.
      if (IsLTO || IsThinLTO) {
        MPM.addPass(CanonicalizeAliasesPass());
        MPM.addPass(NameAnonGlobalPass());
      }
    } else {
      // Map our optimization levels into one of the distinct levels used to
      // configure the pipeline.
      PassBuilder::OptimizationLevel Level = mapToLevel(CodeGenOpts);

      PB.registerPipelineStartEPCallback([](ModulePassManager &MPM) {
        MPM.addPass(createModuleToFunctionPassAdaptor(
            EntryExitInstrumenterPass(/*PostInlining=*/false)));
      });

      // Register callbacks to schedule sanitizer passes at the appropriate part of
      // the pipeline.
      // FIXME: either handle asan/the remaining sanitizers or error out
      if (LangOpts.Sanitize.has(SanitizerKind::LocalBounds))
        PB.registerScalarOptimizerLateEPCallback(
            [](FunctionPassManager &FPM, PassBuilder::OptimizationLevel Level) {
              FPM.addPass(BoundsCheckingPass());
            });
      if (LangOpts.Sanitize.has(SanitizerKind::Memory)) {
        PB.registerPipelineStartEPCallback([](ModulePassManager &MPM) {
          MPM.addPass(MemorySanitizerPass({}));
        });
        PB.registerOptimizerLastEPCallback(
            [](FunctionPassManager &FPM, PassBuilder::OptimizationLevel Level) {
              FPM.addPass(MemorySanitizerPass({}));
            });
      }
      if (LangOpts.Sanitize.has(SanitizerKind::Thread)) {
        PB.registerPipelineStartEPCallback(
            [](ModulePassManager &MPM) { MPM.addPass(ThreadSanitizerPass()); });
        PB.registerOptimizerLastEPCallback(
            [](FunctionPassManager &FPM, PassBuilder::OptimizationLevel Level) {
              FPM.addPass(ThreadSanitizerPass());
            });
      }
      if (LangOpts.Sanitize.has(SanitizerKind::Address)) {
        PB.registerPipelineStartEPCallback([&](ModulePassManager &MPM) {
          MPM.addPass(
              RequireAnalysisPass<ASanGlobalsMetadataAnalysis, Module>());
        });
        bool Recover = CodeGenOpts.SanitizeRecover.has(SanitizerKind::Address);
        bool UseAfterScope = CodeGenOpts.SanitizeAddressUseAfterScope;
        PB.registerOptimizerLastEPCallback(
            [Recover, UseAfterScope](FunctionPassManager &FPM,
                                     PassBuilder::OptimizationLevel Level) {
              FPM.addPass(AddressSanitizerPass(
                  /*CompileKernel=*/false, Recover, UseAfterScope));
            });
        bool ModuleUseAfterScope = asanUseGlobalsGC(TargetTriple, CodeGenOpts);
        bool UseOdrIndicator = CodeGenOpts.SanitizeAddressUseOdrIndicator;
        PB.registerPipelineStartEPCallback(
            [Recover, ModuleUseAfterScope,
             UseOdrIndicator](ModulePassManager &MPM) {
              MPM.addPass(ModuleAddressSanitizerPass(
                  /*CompileKernel=*/false, Recover, ModuleUseAfterScope,
                  UseOdrIndicator));
            });
      }
      if (Optional<GCOVOptions> Options = getGCOVOptions(CodeGenOpts))
        PB.registerPipelineStartEPCallback([Options](ModulePassManager &MPM) {
          MPM.addPass(GCOVProfilerPass(*Options));
        });
      if (Optional<InstrProfOptions> Options =
              getInstrProfOptions(CodeGenOpts, LangOpts))
        PB.registerPipelineStartEPCallback([Options](ModulePassManager &MPM) {
          MPM.addPass(InstrProfiling(*Options, false));
        });

      if (IsThinLTO) {
        MPM = PB.buildThinLTOPreLinkDefaultPipeline(
            Level, CodeGenOpts.DebugPassManager);
        MPM.addPass(CanonicalizeAliasesPass());
        MPM.addPass(NameAnonGlobalPass());
      } else if (IsLTO) {
        MPM = PB.buildLTOPreLinkDefaultPipeline(Level,
                                                CodeGenOpts.DebugPassManager);
        MPM.addPass(CanonicalizeAliasesPass());
        MPM.addPass(NameAnonGlobalPass());
      } else {
        MPM = PB.buildPerModuleDefaultPipeline(Level,
                                               CodeGenOpts.DebugPassManager);
      }
    }

    if (CodeGenOpts.SanitizeCoverageType ||
        CodeGenOpts.SanitizeCoverageIndirectCalls ||
        CodeGenOpts.SanitizeCoverageTraceCmp) {
      auto SancovOpts = getSancovOptsFromCGOpts(CodeGenOpts);
      MPM.addPass(ModuleSanitizerCoveragePass(SancovOpts));
    }

    if (LangOpts.Sanitize.has(SanitizerKind::HWAddress)) {
      bool Recover = CodeGenOpts.SanitizeRecover.has(SanitizerKind::HWAddress);
      MPM.addPass(HWAddressSanitizerPass(
          /*CompileKernel=*/false, Recover));
    }
    if (LangOpts.Sanitize.has(SanitizerKind::KernelHWAddress)) {
      MPM.addPass(HWAddressSanitizerPass(
          /*CompileKernel=*/true, /*Recover=*/true));
    }

    if (CodeGenOpts.OptimizationLevel == 0) {
      addSanitizersAtO0(MPM, TargetTriple, LangOpts, CodeGenOpts);
    }
  }

  // FIXME: We still use the legacy pass manager to do code generation. We
  // create that pass manager here and use it as needed below.
  legacy::PassManager CodeGenPasses;
  bool NeedCodeGen = false;
  std::unique_ptr<llvm::ToolOutputFile> ThinLinkOS, DwoOS;

  // Append any output we need to the pass manager.
  switch (Action) {
  case Backend_EmitNothing:
    break;

  case Backend_EmitBC:
    if (CodeGenOpts.PrepareForThinLTO && !CodeGenOpts.DisableLLVMPasses) {
      if (!CodeGenOpts.ThinLinkBitcodeFile.empty()) {
        ThinLinkOS = openOutputFile(CodeGenOpts.ThinLinkBitcodeFile);
        if (!ThinLinkOS)
          return;
      }
      TheModule->addModuleFlag(Module::Error, "EnableSplitLTOUnit",
                               CodeGenOpts.EnableSplitLTOUnit);
      MPM.addPass(ThinLTOBitcodeWriterPass(*OS, ThinLinkOS ? &ThinLinkOS->os()
                                                           : nullptr));
    } else {
      // Emit a module summary by default for Regular LTO except for ld64
      // targets
      bool EmitLTOSummary =
          (CodeGenOpts.PrepareForLTO &&
           !CodeGenOpts.DisableLLVMPasses &&
           llvm::Triple(TheModule->getTargetTriple()).getVendor() !=
               llvm::Triple::Apple);
      if (EmitLTOSummary) {
        if (!TheModule->getModuleFlag("ThinLTO"))
          TheModule->addModuleFlag(Module::Error, "ThinLTO", uint32_t(0));
        TheModule->addModuleFlag(Module::Error, "EnableSplitLTOUnit",
                                 uint32_t(1));
      }
      MPM.addPass(
          BitcodeWriterPass(*OS, CodeGenOpts.EmitLLVMUseLists, EmitLTOSummary));
    }
    break;

  case Backend_EmitLL:
    MPM.addPass(PrintModulePass(*OS, "", CodeGenOpts.EmitLLVMUseLists));
    break;

  case Backend_EmitAssembly:
  case Backend_EmitMCNull:
  case Backend_EmitObj:
    NeedCodeGen = true;
    CodeGenPasses.add(
        createTargetTransformInfoWrapperPass(getTargetIRAnalysis()));
    if (!CodeGenOpts.SplitDwarfOutput.empty()) {
      DwoOS = openOutputFile(CodeGenOpts.SplitDwarfOutput);
      if (!DwoOS)
        return;
    }
    if (!AddEmitPasses(CodeGenPasses, Action, *OS,
                       DwoOS ? &DwoOS->os() : nullptr))
      // FIXME: Should we handle this error differently?
      return;
    break;
  }

  // Before executing passes, print the final values of the LLVM options.
  cl::PrintOptionValues();

  // Now that we have all of the passes ready, run them.
  {
    PrettyStackTraceString CrashInfo("Optimizer");
    MPM.run(*TheModule, MAM);
  }

  // Now if needed, run the legacy PM for codegen.
  if (NeedCodeGen) {
    PrettyStackTraceString CrashInfo("Code generation");
    CodeGenPasses.run(*TheModule);
  }

  if (ThinLinkOS)
    ThinLinkOS->keep();
  if (DwoOS)
    DwoOS->keep();
}

Expected<BitcodeModule> clang::FindThinLTOModule(MemoryBufferRef MBRef) {
  Expected<std::vector<BitcodeModule>> BMsOrErr = getBitcodeModuleList(MBRef);
  if (!BMsOrErr)
    return BMsOrErr.takeError();

  // The bitcode file may contain multiple modules, we want the one that is
  // marked as being the ThinLTO module.
  if (const BitcodeModule *Bm = FindThinLTOModule(*BMsOrErr))
    return *Bm;

  return make_error<StringError>("Could not find module summary",
                                 inconvertibleErrorCode());
}

BitcodeModule *clang::FindThinLTOModule(MutableArrayRef<BitcodeModule> BMs) {
  for (BitcodeModule &BM : BMs) {
    Expected<BitcodeLTOInfo> LTOInfo = BM.getLTOInfo();
    if (LTOInfo && LTOInfo->IsThinLTO)
      return &BM;
  }
  return nullptr;
}

static void runThinLTOBackend(ModuleSummaryIndex *CombinedIndex, Module *M,
                              const HeaderSearchOptions &HeaderOpts,
                              const CodeGenOptions &CGOpts,
                              const clang::TargetOptions &TOpts,
                              const LangOptions &LOpts,
                              std::unique_ptr<raw_pwrite_stream> OS,
                              std::string SampleProfile,
                              std::string ProfileRemapping,
                              BackendAction Action) {
  StringMap<DenseMap<GlobalValue::GUID, GlobalValueSummary *>>
      ModuleToDefinedGVSummaries;
  CombinedIndex->collectDefinedGVSummariesPerModule(ModuleToDefinedGVSummaries);

  setCommandLineOpts(CGOpts);

  // We can simply import the values mentioned in the combined index, since
  // we should only invoke this using the individual indexes written out
  // via a WriteIndexesThinBackend.
  FunctionImporter::ImportMapTy ImportList;
  for (auto &GlobalList : *CombinedIndex) {
    // Ignore entries for undefined references.
    if (GlobalList.second.SummaryList.empty())
      continue;

    auto GUID = GlobalList.first;
    for (auto &Summary : GlobalList.second.SummaryList) {
      // Skip the summaries for the importing module. These are included to
      // e.g. record required linkage changes.
      if (Summary->modulePath() == M->getModuleIdentifier())
        continue;
      // Add an entry to provoke importing by thinBackend.
      ImportList[Summary->modulePath()].insert(GUID);
    }
  }

  std::vector<std::unique_ptr<llvm::MemoryBuffer>> OwnedImports;
  MapVector<llvm::StringRef, llvm::BitcodeModule> ModuleMap;

  for (auto &I : ImportList) {
    ErrorOr<std::unique_ptr<llvm::MemoryBuffer>> MBOrErr =
        llvm::MemoryBuffer::getFile(I.first());
    if (!MBOrErr) {
      errs() << "Error loading imported file '" << I.first()
             << "': " << MBOrErr.getError().message() << "\n";
      return;
    }

    Expected<BitcodeModule> BMOrErr = FindThinLTOModule(**MBOrErr);
    if (!BMOrErr) {
      handleAllErrors(BMOrErr.takeError(), [&](ErrorInfoBase &EIB) {
        errs() << "Error loading imported file '" << I.first()
               << "': " << EIB.message() << '\n';
      });
      return;
    }
    ModuleMap.insert({I.first(), *BMOrErr});

    OwnedImports.push_back(std::move(*MBOrErr));
  }
  auto AddStream = [&](size_t Task) {
    return std::make_unique<lto::NativeObjectStream>(std::move(OS));
  };
  lto::Config Conf;
  if (CGOpts.SaveTempsFilePrefix != "") {
    if (Error E = Conf.addSaveTemps(CGOpts.SaveTempsFilePrefix + ".",
                                    /* UseInputModulePath */ false)) {
      handleAllErrors(std::move(E), [&](ErrorInfoBase &EIB) {
        errs() << "Error setting up ThinLTO save-temps: " << EIB.message()
               << '\n';
      });
    }
  }
  Conf.CPU = TOpts.CPU;
  Conf.CodeModel = getCodeModel(CGOpts);
  Conf.MAttrs = TOpts.Features;
  Conf.RelocModel = CGOpts.RelocationModel;
  Conf.CGOptLevel = getCGOptLevel(CGOpts);
  Conf.OptLevel = CGOpts.OptimizationLevel;
  initTargetOptions(Conf.Options, CGOpts, TOpts, LOpts, HeaderOpts);
  Conf.SampleProfile = std::move(SampleProfile);
  Conf.PTO.LoopUnrolling = CGOpts.UnrollLoops;
  // For historical reasons, loop interleaving is set to mirror setting for loop
  // unrolling.
  Conf.PTO.LoopInterleaving = CGOpts.UnrollLoops;
  Conf.PTO.LoopVectorization = CGOpts.VectorizeLoop;
  Conf.PTO.SLPVectorization = CGOpts.VectorizeSLP;

  // Context sensitive profile.
  if (CGOpts.hasProfileCSIRInstr()) {
    Conf.RunCSIRInstr = true;
    Conf.CSIRProfile = std::move(CGOpts.InstrProfileOutput);
  } else if (CGOpts.hasProfileCSIRUse()) {
    Conf.RunCSIRInstr = false;
    Conf.CSIRProfile = std::move(CGOpts.ProfileInstrumentUsePath);
  }

  Conf.ProfileRemapping = std::move(ProfileRemapping);
  Conf.UseNewPM = CGOpts.ExperimentalNewPassManager;
  Conf.DebugPassManager = CGOpts.DebugPassManager;
  Conf.RemarksWithHotness = CGOpts.DiagnosticsWithHotness;
  Conf.RemarksFilename = CGOpts.OptRecordFile;
  Conf.RemarksPasses = CGOpts.OptRecordPasses;
  Conf.RemarksFormat = CGOpts.OptRecordFormat;
  Conf.SplitDwarfFile = CGOpts.SplitDwarfFile;
  Conf.SplitDwarfOutput = CGOpts.SplitDwarfOutput;
  switch (Action) {
  case Backend_EmitNothing:
    Conf.PreCodeGenModuleHook = [](size_t Task, const Module &Mod) {
      return false;
    };
    break;
  case Backend_EmitLL:
    Conf.PreCodeGenModuleHook = [&](size_t Task, const Module &Mod) {
      M->print(*OS, nullptr, CGOpts.EmitLLVMUseLists);
      return false;
    };
    break;
  case Backend_EmitBC:
    Conf.PreCodeGenModuleHook = [&](size_t Task, const Module &Mod) {
      WriteBitcodeToFile(*M, *OS, CGOpts.EmitLLVMUseLists);
      return false;
    };
    break;
  default:
    Conf.CGFileType = getCodeGenFileType(Action);
    break;
  }
  if (Error E = thinBackend(
          Conf, -1, AddStream, *M, *CombinedIndex, ImportList,
          ModuleToDefinedGVSummaries[M->getModuleIdentifier()], ModuleMap)) {
    handleAllErrors(std::move(E), [&](ErrorInfoBase &EIB) {
      errs() << "Error running ThinLTO backend: " << EIB.message() << '\n';
    });
  }
}

void clang::EmitBackendOutput(DiagnosticsEngine &Diags,
                              const HeaderSearchOptions &HeaderOpts,
                              const CodeGenOptions &CGOpts,
                              const clang::TargetOptions &TOpts,
                              const LangOptions &LOpts,
                              const llvm::DataLayout &TDesc, Module *M,
                              BackendAction Action,
                              std::unique_ptr<raw_pwrite_stream> OS) {

  llvm::TimeTraceScope TimeScope("Backend");

  std::unique_ptr<llvm::Module> EmptyModule;
  if (!CGOpts.ThinLTOIndexFile.empty()) {
    // If we are performing a ThinLTO importing compile, load the function index
    // into memory and pass it into runThinLTOBackend, which will run the
    // function importer and invoke LTO passes.
    Expected<std::unique_ptr<ModuleSummaryIndex>> IndexOrErr =
        llvm::getModuleSummaryIndexForFile(CGOpts.ThinLTOIndexFile,
                                           /*IgnoreEmptyThinLTOIndexFile*/true);
    if (!IndexOrErr) {
      logAllUnhandledErrors(IndexOrErr.takeError(), errs(),
                            "Error loading index file '" +
                            CGOpts.ThinLTOIndexFile + "': ");
      return;
    }
    std::unique_ptr<ModuleSummaryIndex> CombinedIndex = std::move(*IndexOrErr);
    // A null CombinedIndex means we should skip ThinLTO compilation
    // (LLVM will optionally ignore empty index files, returning null instead
    // of an error).
    if (CombinedIndex) {
      if (!CombinedIndex->skipModuleByDistributedBackend()) {
        runThinLTOBackend(CombinedIndex.get(), M, HeaderOpts, CGOpts, TOpts,
                          LOpts, std::move(OS), CGOpts.SampleProfileFile,
                          CGOpts.ProfileRemappingFile, Action);
        return;
      }
      // Distributed indexing detected that nothing from the module is needed
      // for the final linking. So we can skip the compilation. We sill need to
      // output an empty object file to make sure that a linker does not fail
      // trying to read it. Also for some features, like CFI, we must skip
      // the compilation as CombinedIndex does not contain all required
      // information.
      EmptyModule = std::make_unique<llvm::Module>("empty", M->getContext());
      EmptyModule->setTargetTriple(M->getTargetTriple());
      M = EmptyModule.get();
    }
  }

  EmitAssemblyHelper AsmHelper(Diags, HeaderOpts, CGOpts, TOpts, LOpts, M);

  if (CGOpts.ExperimentalNewPassManager)
    AsmHelper.EmitAssemblyWithNewPassManager(Action, std::move(OS));
  else
    AsmHelper.EmitAssembly(Action, std::move(OS));

  // Verify clang's TargetInfo DataLayout against the LLVM TargetMachine's
  // DataLayout.
  if (AsmHelper.TM) {
    std::string DLDesc = M->getDataLayout().getStringRepresentation();
    if (DLDesc != TDesc.getStringRepresentation()) {
      unsigned DiagID = Diags.getCustomDiagID(
          DiagnosticsEngine::Error, "backend data layout '%0' does not match "
                                    "expected target description '%1'");
      Diags.Report(DiagID) << DLDesc << TDesc.getStringRepresentation();
    }
  }
}

<<<<<<< HEAD
static const char* getSectionNameForBitcode(const Triple &T) {
  switch (T.getObjectFormat()) {
  case Triple::MachO:
    return "__LLVM,__bitcode";
  case Triple::COFF:
  case Triple::ELF:
  case Triple::Wasm:
  case Triple::Repo:
  case Triple::UnknownObjectFormat:
    return ".llvmbc";
  case Triple::XCOFF:
    llvm_unreachable("XCOFF is not yet implemented");
    break;
  }
  llvm_unreachable("Unimplemented ObjectFormatType");
}

static const char* getSectionNameForCommandline(const Triple &T) {
  switch (T.getObjectFormat()) {
  case Triple::MachO:
    return "__LLVM,__cmdline";
  case Triple::COFF:
  case Triple::ELF:
  case Triple::Wasm:
  case Triple::Repo:
  case Triple::UnknownObjectFormat:
    return ".llvmcmd";
  case Triple::XCOFF:
    llvm_unreachable("XCOFF is not yet implemented");
    break;
  }
  llvm_unreachable("Unimplemented ObjectFormatType");
}

=======
>>>>>>> e26a78e7
// With -fembed-bitcode, save a copy of the llvm IR as data in the
// __LLVM,__bitcode section.
void clang::EmbedBitcode(llvm::Module *M, const CodeGenOptions &CGOpts,
                         llvm::MemoryBufferRef Buf) {
  if (CGOpts.getEmbedBitcode() == CodeGenOptions::Embed_Off)
    return;
  llvm::EmbedBitcodeInModule(
      *M, Buf, CGOpts.getEmbedBitcode() != CodeGenOptions::Embed_Marker,
      CGOpts.getEmbedBitcode() != CodeGenOptions::Embed_Bitcode,
      &CGOpts.CmdArgs);
}<|MERGE_RESOLUTION|>--- conflicted
+++ resolved
@@ -1564,43 +1564,6 @@
   }
 }
 
-<<<<<<< HEAD
-static const char* getSectionNameForBitcode(const Triple &T) {
-  switch (T.getObjectFormat()) {
-  case Triple::MachO:
-    return "__LLVM,__bitcode";
-  case Triple::COFF:
-  case Triple::ELF:
-  case Triple::Wasm:
-  case Triple::Repo:
-  case Triple::UnknownObjectFormat:
-    return ".llvmbc";
-  case Triple::XCOFF:
-    llvm_unreachable("XCOFF is not yet implemented");
-    break;
-  }
-  llvm_unreachable("Unimplemented ObjectFormatType");
-}
-
-static const char* getSectionNameForCommandline(const Triple &T) {
-  switch (T.getObjectFormat()) {
-  case Triple::MachO:
-    return "__LLVM,__cmdline";
-  case Triple::COFF:
-  case Triple::ELF:
-  case Triple::Wasm:
-  case Triple::Repo:
-  case Triple::UnknownObjectFormat:
-    return ".llvmcmd";
-  case Triple::XCOFF:
-    llvm_unreachable("XCOFF is not yet implemented");
-    break;
-  }
-  llvm_unreachable("Unimplemented ObjectFormatType");
-}
-
-=======
->>>>>>> e26a78e7
 // With -fembed-bitcode, save a copy of the llvm IR as data in the
 // __LLVM,__bitcode section.
 void clang::EmbedBitcode(llvm::Module *M, const CodeGenOptions &CGOpts,
