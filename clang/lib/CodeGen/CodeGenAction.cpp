--- conflicted
+++ resolved
@@ -272,11 +272,7 @@
 
     void HandleTranslationUnit(ASTContext &C) override {
       {
-<<<<<<< HEAD
-        llvm::TimeTraceScope TimeScope("Frontend", StringRef(""));
-=======
         llvm::TimeTraceScope TimeScope("Frontend");
->>>>>>> e26a78e7
         PrettyStackTraceString CrashInfo("Per-file LLVM IR generation");
         if (FrontendTimesIsEnabled) {
           LLVMIRGenerationRefCount += 1;
