//===--- CodeGenOptions.def - Code generation option database ----- C++ -*-===//
//
// Part of the LLVM Project, under the Apache License v2.0 with LLVM Exceptions.
// See https://llvm.org/LICENSE.txt for license information.
// SPDX-License-Identifier: Apache-2.0 WITH LLVM-exception
//
//===----------------------------------------------------------------------===//
//
// This file defines the code generation options. Users of this file
// must define the CODEGENOPT macro to make use of this information.
// Optionally, the user may also define ENUM_CODEGENOPT (for options
// that have enumeration type and VALUE_CODEGENOPT is a code
// generation option that describes a value rather than a flag.
//
//===----------------------------------------------------------------------===//
#ifndef CODEGENOPT
#  error Define the CODEGENOPT macro to handle language options
#endif

#ifndef VALUE_CODEGENOPT
#  define VALUE_CODEGENOPT(Name, Bits, Default) \
CODEGENOPT(Name, Bits, Default)
#endif

#ifndef ENUM_CODEGENOPT
#  define ENUM_CODEGENOPT(Name, Type, Bits, Default) \
CODEGENOPT(Name, Bits, Default)
#endif

CODEGENOPT(DisableIntegratedAS, 1, 0) ///< -no-integrated-as
ENUM_CODEGENOPT(CompressDebugSections, llvm::DebugCompressionType, 2,
                llvm::DebugCompressionType::None)
CODEGENOPT(RelaxELFRelocations, 1, 0) ///< -Wa,--mrelax-relocations
CODEGENOPT(AsmVerbose        , 1, 0) ///< -dA, -fverbose-asm.
CODEGENOPT(PreserveAsmComments, 1, 1) ///< -dA, -fno-preserve-as-comments.
CODEGENOPT(AssumeSaneOperatorNew , 1, 1) ///< implicit __attribute__((malloc)) operator new
CODEGENOPT(Autolink          , 1, 1) ///< -fno-autolink
CODEGENOPT(ObjCAutoRefCountExceptions , 1, 0) ///< Whether ARC should be EH-safe.
CODEGENOPT(Backchain         , 1, 0) ///< -mbackchain
CODEGENOPT(ControlFlowGuard  , 1, 0) ///< -cfguard
CODEGENOPT(CoverageExtraChecksum, 1, 0) ///< Whether we need a second checksum for functions in GCNO files.
CODEGENOPT(CoverageNoFunctionNamesInData, 1, 0) ///< Do not include function names in GCDA files.
CODEGENOPT(CoverageExitBlockBeforeBody, 1, 0) ///< Whether to emit the exit block before the body blocks in GCNO files.
CODEGENOPT(CXAAtExit         , 1, 1) ///< Use __cxa_atexit for calling destructors.
CODEGENOPT(RegisterGlobalDtorsWithAtExit, 1, 1) ///< Use atexit or __cxa_atexit to register global destructors.
CODEGENOPT(CXXCtorDtorAliases, 1, 0) ///< Emit complete ctors/dtors as linker
                                     ///< aliases to base ctors when possible.
CODEGENOPT(DataSections      , 1, 0) ///< Set when -fdata-sections is enabled.
CODEGENOPT(UniqueSectionNames, 1, 1) ///< Set for -funique-section-names.
CODEGENOPT(DisableFPElim     , 1, 0) ///< Set when -fomit-frame-pointer is enabled.
CODEGENOPT(DisableFree       , 1, 0) ///< Don't free memory.
CODEGENOPT(DiscardValueNames , 1, 0) ///< Discard Value Names from the IR (LLVMContext flag)
CODEGENOPT(DisableGCov       , 1, 0) ///< Don't run the GCov pass, for testing.
CODEGENOPT(DisableLLVMPasses , 1, 0) ///< Don't run any LLVM IR passes to get
                                     ///< the pristine IR generated by the
                                     ///< frontend.
CODEGENOPT(DisableLifetimeMarkers, 1, 0) ///< Don't emit any lifetime markers
CODEGENOPT(DisableO0ImplyOptNone , 1, 0) ///< Don't annonate function with optnone at O0
CODEGENOPT(ExperimentalNewPassManager, 1, 0) ///< Enables the new, experimental
                                             ///< pass manager.
CODEGENOPT(DebugPassManager, 1, 0) ///< Prints debug information for the new
                                   ///< pass manager.
CODEGENOPT(DisableRedZone    , 1, 0) ///< Set when -mno-red-zone is enabled.
CODEGENOPT(EnableDebugEntryValues, 1, 0) ///< Emit call site parameter dbg info
CODEGENOPT(IndirectTlsSegRefs, 1, 0) ///< Set when -mno-tls-direct-seg-refs
                                     ///< is specified.
CODEGENOPT(DisableTailCalls  , 1, 0) ///< Do not emit tail calls.
CODEGENOPT(NoEscapingBlockTailCalls, 1, 0) ///< Do not emit tail calls from
                                           ///< escaping blocks.
CODEGENOPT(EmitDeclMetadata  , 1, 0) ///< Emit special metadata indicating what
                                     ///< Decl* various IR entities came from.
                                     ///< Only useful when running CodeGen as a
                                     ///< subroutine.
CODEGENOPT(EmitVersionIdentMetadata , 1, 1) ///< Emit compiler version metadata.
CODEGENOPT(EmitGcovArcs      , 1, 0) ///< Emit coverage data files, aka. GCDA.
CODEGENOPT(EmitGcovNotes     , 1, 0) ///< Emit coverage "notes" files, aka GCNO.
CODEGENOPT(EmitOpenCLArgMetadata , 1, 0) ///< Emit OpenCL kernel arg metadata.
CODEGENOPT(EmulatedTLS       , 1, 0) ///< Set by default or -f[no-]emulated-tls.
CODEGENOPT(ExplicitEmulatedTLS , 1, 0) ///< Set if -f[no-]emulated-tls is used.
/// Embed Bitcode mode (off/all/bitcode/marker).
ENUM_CODEGENOPT(EmbedBitcode, EmbedBitcodeKind, 2, Embed_Off)
CODEGENOPT(ForbidGuardVariables , 1, 0) ///< Issue errors if C++ guard variables
                                        ///< are required.
CODEGENOPT(FunctionSections  , 1, 0) ///< Set when -ffunction-sections is enabled.
CODEGENOPT(InstrumentFunctions , 1, 0) ///< Set when -finstrument-functions is
                                       ///< enabled.
CODEGENOPT(InstrumentFunctionsAfterInlining , 1, 0) ///< Set when
                          ///< -finstrument-functions-after-inlining is enabled.
CODEGENOPT(InstrumentFunctionEntryBare , 1, 0) ///< Set when
                               ///< -finstrument-function-entry-bare is enabled.
CODEGENOPT(CFProtectionReturn , 1, 0) ///< if -fcf-protection is
                                      ///< set to full or return.
CODEGENOPT(CFProtectionBranch , 1, 0) ///< if -fcf-protection is
                                      ///< set to full or branch.
CODEGENOPT(XRayInstrumentFunctions , 1, 0) ///< Set when -fxray-instrument is
                                           ///< enabled.
CODEGENOPT(StackSizeSection  , 1, 0) ///< Set when -fstack-size-section is enabled.

///< Set when -fxray-always-emit-customevents is enabled.
CODEGENOPT(XRayAlwaysEmitCustomEvents , 1, 0)

///< Set when -fxray-always-emit-typedevents is enabled.
CODEGENOPT(XRayAlwaysEmitTypedEvents , 1, 0)

///< Set the minimum number of instructions in a function to determine selective
///< XRay instrumentation.
VALUE_CODEGENOPT(XRayInstructionThreshold , 32, 200)

CODEGENOPT(InstrumentForProfiling , 1, 0) ///< Set when -pg is enabled.
CODEGENOPT(CallFEntry , 1, 0) ///< Set when -mfentry is enabled.
CODEGENOPT(LessPreciseFPMAD  , 1, 0) ///< Enable less precise MAD instructions to
                                     ///< be generated.
CODEGENOPT(PrepareForLTO     , 1, 0) ///< Set when -flto is enabled on the
                                     ///< compile step.
CODEGENOPT(PrepareForThinLTO , 1, 0) ///< Set when -flto=thin is enabled on the
                                     ///< compile step.
CODEGENOPT(LTOUnit, 1, 0) ///< Emit IR to support LTO unit features (CFI, whole
                          ///< program vtable opt).
CODEGENOPT(EnableSplitLTOUnit, 1, 0) ///< Enable LTO unit splitting to support
				     /// CFI and traditional whole program
				     /// devirtualization that require whole
				     /// program IR support.
CODEGENOPT(IncrementalLinkerCompatible, 1, 0) ///< Emit an object file which can
                                              ///< be used with an incremental
                                              ///< linker.
CODEGENOPT(MergeAllConstants , 1, 1) ///< Merge identical constants.
CODEGENOPT(MergeFunctions    , 1, 0) ///< Set when -fmerge-functions is enabled.
CODEGENOPT(MSVolatile        , 1, 0) ///< Set when /volatile:ms is enabled.
CODEGENOPT(NoCommon          , 1, 0) ///< Set when -fno-common or C++ is enabled.
CODEGENOPT(NoDwarfDirectoryAsm , 1, 0) ///< Set when -fno-dwarf-directory-asm is
                                       ///< enabled.
CODEGENOPT(NoExecStack       , 1, 0) ///< Set when -Wa,--noexecstack is enabled.
CODEGENOPT(FatalWarnings     , 1, 0) ///< Set when -Wa,--fatal-warnings is
                                     ///< enabled.
CODEGENOPT(EnableSegmentedStacks , 1, 0) ///< Set when -fsplit-stack is enabled.
CODEGENOPT(NoImplicitFloat   , 1, 0) ///< Set when -mno-implicit-float is enabled.
CODEGENOPT(NoInfsFPMath      , 1, 0) ///< Assume FP arguments, results not +-Inf.
CODEGENOPT(NoSignedZeros     , 1, 0) ///< Allow ignoring the signedness of FP zero
CODEGENOPT(NullPointerIsValid , 1, 0) ///< Assume Null pointer deference is defined.
CODEGENOPT(Reassociate       , 1, 0) ///< Allow reassociation of FP math ops
CODEGENOPT(ReciprocalMath    , 1, 0) ///< Allow FP divisions to be reassociated.
CODEGENOPT(NoTrappingMath    , 1, 0) ///< Set when -fno-trapping-math is enabled.
CODEGENOPT(NoNaNsFPMath      , 1, 0) ///< Assume FP arguments, results not NaN.
CODEGENOPT(FlushDenorm       , 1, 0) ///< Allow FP denorm numbers to be flushed to zero
CODEGENOPT(CorrectlyRoundedDivSqrt, 1, 0) ///< -cl-fp32-correctly-rounded-divide-sqrt

/// When false, this attempts to generate code as if the result of an
/// overflowing conversion matches the overflowing behavior of a target's native
/// float-to-int conversion instructions.
CODEGENOPT(StrictFloatCastOverflow, 1, 1)

CODEGENOPT(UniformWGSize     , 1, 0) ///< -cl-uniform-work-group-size
CODEGENOPT(NoZeroInitializedInBSS , 1, 0) ///< -fno-zero-initialized-in-bss.
/// Method of Objective-C dispatch to use.
ENUM_CODEGENOPT(ObjCDispatchMethod, ObjCDispatchMethodKind, 2, Legacy)
/// Replace certain message sends with calls to ObjC runtime entrypoints
CODEGENOPT(ObjCConvertMessagesToRuntimeCalls , 1, 1)
CODEGENOPT(OmitLeafFramePointer , 1, 0) ///< Set when -momit-leaf-frame-pointer is
                                        ///< enabled.

VALUE_CODEGENOPT(OptimizationLevel, 2, 0) ///< The -O[0-3] option specified.
VALUE_CODEGENOPT(OptimizeSize, 2, 0) ///< If -Os (==1) or -Oz (==2) is specified.

/// Choose profile instrumenation kind or no instrumentation.
ENUM_CODEGENOPT(ProfileInstr, ProfileInstrKind, 2, ProfileNone)
/// Choose profile kind for PGO use compilation.
ENUM_CODEGENOPT(ProfileUse, ProfileInstrKind, 2, ProfileNone)
CODEGENOPT(CoverageMapping , 1, 0) ///< Generate coverage mapping regions to
                                   ///< enable code coverage analysis.
CODEGENOPT(DumpCoverageMapping , 1, 0) ///< Dump the generated coverage mapping
                                       ///< regions.

  /// If -fpcc-struct-return or -freg-struct-return is specified.
ENUM_CODEGENOPT(StructReturnConvention, StructReturnConventionKind, 2, SRCK_Default)

CODEGENOPT(RelaxAll          , 1, 0) ///< Relax all machine code instructions.
CODEGENOPT(RelaxedAliasing   , 1, 0) ///< Set when -fno-strict-aliasing is enabled.
CODEGENOPT(StructPathTBAA    , 1, 0) ///< Whether or not to use struct-path TBAA.
CODEGENOPT(NewStructPathTBAA , 1, 0) ///< Whether or not to use enhanced struct-path TBAA.
CODEGENOPT(SaveTempLabels    , 1, 0) ///< Save temporary labels.
CODEGENOPT(SanitizeAddressUseAfterScope , 1, 0) ///< Enable use-after-scope detection
                                                ///< in AddressSanitizer
CODEGENOPT(SanitizeAddressPoisonCustomArrayCookie, 1,
           0) ///< Enable poisoning operator new[] which is not a replaceable
              ///< global allocation function in AddressSanitizer
CODEGENOPT(SanitizeAddressGlobalsDeadStripping, 1, 0) ///< Enable linker dead stripping
                                                      ///< of globals in AddressSanitizer
CODEGENOPT(SanitizeAddressUseOdrIndicator, 1, 0) ///< Enable ODR indicator globals
CODEGENOPT(SanitizeMemoryTrackOrigins, 2, 0) ///< Enable tracking origins in
                                             ///< MemorySanitizer
CODEGENOPT(SanitizeMemoryUseAfterDtor, 1, 0) ///< Enable use-after-delete detection
                                             ///< in MemorySanitizer
CODEGENOPT(SanitizeCfiCrossDso, 1, 0) ///< Enable cross-dso support in CFI.
CODEGENOPT(SanitizeMinimalRuntime, 1, 0) ///< Use "_minimal" sanitizer runtime for
                                         ///< diagnostics.
CODEGENOPT(SanitizeCfiICallGeneralizePointers, 1, 0) ///< Generalize pointer types in
                                                     ///< CFI icall function signatures
CODEGENOPT(SanitizeCoverageType, 2, 0) ///< Type of sanitizer coverage
                                       ///< instrumentation.
CODEGENOPT(SanitizeCoverageIndirectCalls, 1, 0) ///< Enable sanitizer coverage
                                                ///< for indirect calls.
CODEGENOPT(SanitizeCoverageTraceBB, 1, 0) ///< Enable basic block tracing in
                                          ///< in sanitizer coverage.
CODEGENOPT(SanitizeCoverageTraceCmp, 1, 0) ///< Enable cmp instruction tracing
                                           ///< in sanitizer coverage.
CODEGENOPT(SanitizeCoverageTraceDiv, 1, 0) ///< Enable div instruction tracing
                                           ///< in sanitizer coverage.
CODEGENOPT(SanitizeCoverageTraceGep, 1, 0) ///< Enable GEP instruction tracing
                                           ///< in sanitizer coverage.
CODEGENOPT(SanitizeCoverage8bitCounters, 1, 0) ///< Use 8-bit frequency counters
                                               ///< in sanitizer coverage.
CODEGENOPT(SanitizeCoverageTracePC, 1, 0) ///< Enable PC tracing
                                          ///< in sanitizer coverage.
CODEGENOPT(SanitizeCoverageTracePCGuard, 1, 0) ///< Enable PC tracing with guard
                                               ///< in sanitizer coverage.
CODEGENOPT(SanitizeCoverageInline8bitCounters, 1, 0) ///< Use inline 8bit counters.
CODEGENOPT(SanitizeCoveragePCTable, 1, 0) ///< Create a PC Table.
CODEGENOPT(SanitizeCoverageNoPrune, 1, 0) ///< Disable coverage pruning.
CODEGENOPT(SanitizeCoverageStackDepth, 1, 0) ///< Enable max stack depth tracing
CODEGENOPT(SanitizeStats     , 1, 0) ///< Collect statistics for sanitizers.
CODEGENOPT(SimplifyLibCalls  , 1, 1) ///< Set when -fbuiltin is enabled.
CODEGENOPT(SoftFloat         , 1, 0) ///< -soft-float.
CODEGENOPT(SpeculativeLoadHardening, 1, 0) ///< Enable speculative load hardening.
CODEGENOPT(FineGrainedBitfieldAccesses, 1, 0) ///< Enable fine-grained bitfield accesses.
CODEGENOPT(StrictEnums       , 1, 0) ///< Optimize based on strict enum definition.
CODEGENOPT(StrictVTablePointers, 1, 0) ///< Optimize based on the strict vtable pointers
CODEGENOPT(TimePasses        , 1, 0) ///< Set when -ftime-report is enabled.
CODEGENOPT(TimeTrace         , 1, 0) ///< Set when -ftime-trace is enabled.
<<<<<<< HEAD
VALUE_CODEGENOPT(TimeTraceGranularity, 32, 500) ///< Minimum time granularity (in microseconds),
                                               ///< traced by time profiler
=======
>>>>>>> c89a3d78
CODEGENOPT(UnrollLoops       , 1, 0) ///< Control whether loops are unrolled.
CODEGENOPT(RerollLoops       , 1, 0) ///< Control whether loops are rerolled.
CODEGENOPT(NoUseJumpTables   , 1, 0) ///< Set when -fno-jump-tables is enabled.
CODEGENOPT(UnsafeFPMath      , 1, 0) ///< Allow unsafe floating point optzns.
CODEGENOPT(UnwindTables      , 1, 0) ///< Emit unwind tables.
CODEGENOPT(VectorizeLoop     , 1, 0) ///< Run loop vectorizer.
CODEGENOPT(VectorizeSLP      , 1, 0) ///< Run SLP vectorizer.
CODEGENOPT(ProfileSampleAccurate, 1, 0) ///< Sample profile is accurate.

  /// Attempt to use register sized accesses to bit-fields in structures, when
  /// possible.
CODEGENOPT(UseRegisterSizedBitfieldAccess , 1, 0)

CODEGENOPT(VerifyModule      , 1, 1) ///< Control whether the module should be run
                                     ///< through the LLVM Verifier.

CODEGENOPT(StackRealignment  , 1, 0) ///< Control whether to force stack
                                     ///< realignment.
CODEGENOPT(UseInitArray      , 1, 0) ///< Control whether to use .init_array or
                                     ///< .ctors.
VALUE_CODEGENOPT(StackAlignment    , 32, 0) ///< Overrides default stack
                                            ///< alignment, if not 0.
VALUE_CODEGENOPT(StackProbeSize    , 32, 4096) ///< Overrides default stack
                                               ///< probe size, even if 0.
CODEGENOPT(NoStackArgProbe, 1, 0) ///< Set when -mno-stack-arg-probe is used
CODEGENOPT(DebugColumnInfo, 1, 0) ///< Whether or not to use column information
                                  ///< in debug info.

CODEGENOPT(DebugTypeExtRefs, 1, 0) ///< Whether or not debug info should contain
                                   ///< external references to a PCH or module.

CODEGENOPT(DebugExplicitImport, 1, 0)  ///< Whether or not debug info should
                                       ///< contain explicit imports for
                                       ///< anonymous namespaces

CODEGENOPT(SplitDwarfInlining, 1, 1) ///< Whether to include inlining info in the
                                     ///< skeleton CU to allow for symbolication
                                     ///< of inline stack frames without .dwo files.
CODEGENOPT(DebugFwdTemplateParams, 1, 0) ///< Whether to emit complete
                                         ///< template parameter descriptions in
                                         ///< forward declarations (versus just
                                         ///< including them in the name).

CODEGENOPT(EmitLLVMUseLists, 1, 0) ///< Control whether to serialize use-lists.

CODEGENOPT(WholeProgramVTables, 1, 0) ///< Whether to apply whole-program
                                      ///  vtable optimization.

/// Whether to use public LTO visibility for entities in std and stdext
/// namespaces. This is enabled by clang-cl's /MT and /MTd flags.
CODEGENOPT(LTOVisibilityPublicStd, 1, 0)

/// The user specified number of registers to be used for integral arguments,
/// or 0 if unspecified.
VALUE_CODEGENOPT(NumRegisterParameters, 32, 0)

/// The lower bound for a buffer to be considered for stack protection.
VALUE_CODEGENOPT(SSPBufferSize, 32, 0)

/// The kind of generated debug info.
ENUM_CODEGENOPT(DebugInfo, codegenoptions::DebugInfoKind, 3, codegenoptions::NoDebugInfo)

/// Whether to generate macro debug info.
CODEGENOPT(MacroDebugInfo, 1, 0)

/// Tune the debug info for this debugger.
ENUM_CODEGENOPT(DebuggerTuning, llvm::DebuggerKind, 2,
                llvm::DebuggerKind::Default)

/// Dwarf version. Version zero indicates to LLVM that no DWARF should be
/// emitted.
VALUE_CODEGENOPT(DwarfVersion, 3, 0)

/// Whether we should emit CodeView debug information. It's possible to emit
/// CodeView and DWARF into the same object.
CODEGENOPT(EmitCodeView, 1, 0)

/// Whether to emit the .debug$H section containing hashes of CodeView types.
CODEGENOPT(CodeViewGHash, 1, 0)

/// The kind of inlining to perform.
ENUM_CODEGENOPT(Inlining, InliningMethod, 2, NormalInlining)

// Vector functions library to use.
ENUM_CODEGENOPT(VecLib, VectorLibrary, 2, NoLibrary)

/// The default TLS model to use.
ENUM_CODEGENOPT(DefaultTLSModel, TLSModel, 2, GeneralDynamicTLSModel)

/// Number of path components to strip when emitting checks. (0 == full
/// filename)
VALUE_CODEGENOPT(EmitCheckPathComponentsToStrip, 32, 0)

/// Whether to report the hotness of the code region for optimization remarks.
CODEGENOPT(DiagnosticsWithHotness, 1, 0)

/// The minimum hotness value a diagnostic needs in order to be included in
/// optimization diagnostics.
VALUE_CODEGENOPT(DiagnosticsHotnessThreshold, 32, 0)

/// Whether copy relocations support is available when building as PIE.
CODEGENOPT(PIECopyRelocations, 1, 0)

/// Whether we should use the undefined behaviour optimization for control flow
/// paths that reach the end of a function without executing a required return.
CODEGENOPT(StrictReturn, 1, 1)

/// Whether emit extra debug info for sample pgo profile collection.
CODEGENOPT(DebugInfoForProfiling, 1, 0)

/// Whether 3-component vector type is preserved.
CODEGENOPT(PreserveVec3Type, 1, 0)

/// Whether to emit .debug_gnu_pubnames section instead of .debug_pubnames.
CODEGENOPT(DebugNameTable, 2, 0)

/// Whether to use DWARF base address specifiers in .debug_ranges.
CODEGENOPT(DebugRangesBaseAddress, 1, 0)

CODEGENOPT(NoPLT, 1, 0)

/// Whether to embed source in DWARF debug line section.
CODEGENOPT(EmbedSource, 1, 0)

/// Whether to emit all vtables
CODEGENOPT(ForceEmitVTables, 1, 0)

/// Whether to emit an address-significance table into the object file.
CODEGENOPT(Addrsig, 1, 0)

ENUM_CODEGENOPT(SignReturnAddress, SignReturnAddressScope, 2, None)
ENUM_CODEGENOPT(SignReturnAddressKey, SignReturnAddressKeyValue, 1, AKey)
CODEGENOPT(BranchTargetEnforcement, 1, 0)

/// Whether to emit unused static constants.
CODEGENOPT(KeepStaticConsts, 1, 0)

#undef CODEGENOPT
#undef ENUM_CODEGENOPT
#undef VALUE_CODEGENOPT
<|MERGE_RESOLUTION|>--- conflicted
+++ resolved
@@ -226,11 +226,6 @@
 CODEGENOPT(StrictVTablePointers, 1, 0) ///< Optimize based on the strict vtable pointers
 CODEGENOPT(TimePasses        , 1, 0) ///< Set when -ftime-report is enabled.
 CODEGENOPT(TimeTrace         , 1, 0) ///< Set when -ftime-trace is enabled.
-<<<<<<< HEAD
-VALUE_CODEGENOPT(TimeTraceGranularity, 32, 500) ///< Minimum time granularity (in microseconds),
-                                               ///< traced by time profiler
-=======
->>>>>>> c89a3d78
 CODEGENOPT(UnrollLoops       , 1, 0) ///< Control whether loops are unrolled.
 CODEGENOPT(RerollLoops       , 1, 0) ///< Control whether loops are rerolled.
 CODEGENOPT(NoUseJumpTables   , 1, 0) ///< Set when -fno-jump-tables is enabled.
