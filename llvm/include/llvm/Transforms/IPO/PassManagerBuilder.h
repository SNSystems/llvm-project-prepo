--- conflicted
+++ resolved
@@ -167,12 +167,9 @@
   bool PrepareForThinLTO;
   bool PerformThinLTO;
   bool DivergentTarget;
-<<<<<<< HEAD
   bool IsRepo;
-=======
   unsigned LicmMssaOptCap;
   unsigned LicmMssaNoAccForPromotionCap;
->>>>>>> c89a3d78
 
   /// Enable profile instrumentation pass.
   bool EnablePGOInstrGen;
