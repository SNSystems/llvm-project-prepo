//===-- llvm/Target/TargetLoweringObjectFile.h - Object Info ----*- C++ -*-===//
//
// Part of the LLVM Project, under the Apache License v2.0 with LLVM Exceptions.
// See https://llvm.org/LICENSE.txt for license information.
// SPDX-License-Identifier: Apache-2.0 WITH LLVM-exception
//
//===----------------------------------------------------------------------===//
//
// This file implements classes used to handle lowerings specific to common
// object file formats.
//
//===----------------------------------------------------------------------===//

#ifndef LLVM_CODEGEN_TARGETLOWERINGOBJECTFILE_H
#define LLVM_CODEGEN_TARGETLOWERINGOBJECTFILE_H

#include "llvm/MC/MCObjectFileInfo.h"
#include <cstdint>

namespace llvm {

class Constant;
class DataLayout;
class Function;
class GlobalObject;
class GlobalValue;
class MachineBasicBlock;
class MachineModuleInfo;
class Mangler;
class MCContext;
class MCExpr;
class MCSection;
class MCSymbol;
class MCSymbolRefExpr;
class MCStreamer;
class MCValue;
class Module;
class SectionKind;
class StringRef;
class TargetMachine;

class TargetLoweringObjectFile : public MCObjectFileInfo {
  /// Name-mangler for global names.
  Mangler *Mang = nullptr;

protected:
  bool SupportIndirectSymViaGOTPCRel = false;
  bool SupportGOTPCRelWithOffset = true;
  bool SupportDebugThreadLocalLocation = true;

  /// PersonalityEncoding, LSDAEncoding, TTypeEncoding - Some encoding values
  /// for EH.
  unsigned PersonalityEncoding = 0;
  unsigned LSDAEncoding = 0;
  unsigned TTypeEncoding = 0;
  unsigned CallSiteEncoding = 0;

  /// This section contains the static constructor pointer list.
  MCSection *StaticCtorSection = nullptr;

  /// This section contains the static destructor pointer list.
  MCSection *StaticDtorSection = nullptr;

public:
  TargetLoweringObjectFile() = default;
  TargetLoweringObjectFile(const TargetLoweringObjectFile &) = delete;
  TargetLoweringObjectFile &
  operator=(const TargetLoweringObjectFile &) = delete;
  virtual ~TargetLoweringObjectFile();

  Mangler &getMangler() const { return *Mang; }

  /// This method must be called before any actual lowering is done.  This
  /// specifies the current context for codegen, and gives the lowering
  /// implementations a chance to set up their default sections.
  virtual void Initialize(MCContext &ctx, const TargetMachine &TM);

  virtual void emitPersonalityValue(MCStreamer &Streamer, const DataLayout &TM,
                                    const MCSymbol *Sym) const;

  /// Emit the module-level metadata that the platform cares about.
  virtual void emitModuleMetadata(MCStreamer &Streamer, Module &M) const {}

  /// Get the module-level metadata that the platform cares about.
  virtual void getModuleMetadata(Module &M) {}

  /// Given a constant with the SectionKind, return a section that it should be
  /// placed in.
  virtual MCSection *getSectionForConstant(const DataLayout &DL,
                                           SectionKind Kind, const Constant *C,
<<<<<<< HEAD
                                           unsigned &Align,
                                           const GlobalObject *GO) const;
=======
                                           Align &Alignment) const;

  virtual MCSection *
  getSectionForMachineBasicBlock(const Function &F,
                                 const MachineBasicBlock &MBB,
                                 const TargetMachine &TM) const;
>>>>>>> 2e10b7a3

  /// Classify the specified global variable into a set of target independent
  /// categories embodied in SectionKind.
  static SectionKind getKindForGlobal(const GlobalObject *GO,
                                      const TargetMachine &TM);

  /// This method computes the appropriate section to emit the specified global
  /// variable or function definition. This should not be passed external (or
  /// available externally) globals.
  MCSection *SectionForGlobal(const GlobalObject *GO, SectionKind Kind,
                              const TargetMachine &TM) const;

  /// This method computes the appropriate section to emit the specified global
  /// variable or function definition. This should not be passed external (or
  /// available externally) globals.
  MCSection *SectionForGlobal(const GlobalObject *GO,
                              const TargetMachine &TM) const;

  virtual void getNameWithPrefix(SmallVectorImpl<char> &OutName,
                                 const GlobalValue *GV,
                                 const TargetMachine &TM) const;

  virtual MCSection *getSectionForJumpTable(const Function &F,
                                            const TargetMachine &TM) const;

  virtual bool shouldPutJumpTableInFunctionSection(bool UsesLabelDifference,
                                                   const Function &F) const;

  /// Targets should implement this method to assign a section to globals with
  /// an explicit section specfied. The implementation of this method can
  /// assume that GO->hasSection() is true.
  virtual MCSection *
  getExplicitSectionGlobal(const GlobalObject *GO, SectionKind Kind,
                           const TargetMachine &TM) const = 0;

  /// Return an MCExpr to use for a reference to the specified global variable
  /// from exception handling information.
  virtual const MCExpr *getTTypeGlobalReference(const GlobalValue *GV,
                                                unsigned Encoding,
                                                const TargetMachine &TM,
                                                MachineModuleInfo *MMI,
                                                MCStreamer &Streamer) const;

  /// Return the MCSymbol for a private symbol with global value name as its
  /// base, with the specified suffix.
  MCSymbol *getSymbolWithGlobalValueBase(const GlobalValue *GV,
                                         StringRef Suffix,
                                         const TargetMachine &TM) const;

  // The symbol that gets passed to .cfi_personality.
  virtual MCSymbol *getCFIPersonalitySymbol(const GlobalValue *GV,
                                            const TargetMachine &TM,
                                            MachineModuleInfo *MMI) const;

  unsigned getPersonalityEncoding() const { return PersonalityEncoding; }
  unsigned getLSDAEncoding() const { return LSDAEncoding; }
  unsigned getTTypeEncoding() const { return TTypeEncoding; }
  unsigned getCallSiteEncoding() const { return CallSiteEncoding; }

  const MCExpr *getTTypeReference(const MCSymbolRefExpr *Sym, unsigned Encoding,
                                  MCStreamer &Streamer) const;

  virtual MCSection *getStaticCtorSection(unsigned Priority,
                                          const MCSymbol *KeySym) const {
    return StaticCtorSection;
  }

  virtual MCSection *getStaticDtorSection(unsigned Priority,
                                          const MCSymbol *KeySym) const {
    return StaticDtorSection;
  }

  /// Create a symbol reference to describe the given TLS variable when
  /// emitting the address in debug info.
  virtual const MCExpr *getDebugThreadLocalSymbol(const MCSymbol *Sym) const;

  virtual const MCExpr *lowerRelativeReference(const GlobalValue *LHS,
                                               const GlobalValue *RHS,
                                               const TargetMachine &TM) const {
    return nullptr;
  }

  /// Target supports replacing a data "PC"-relative access to a symbol
  /// through another symbol, by accessing the later via a GOT entry instead?
  bool supportIndirectSymViaGOTPCRel() const {
    return SupportIndirectSymViaGOTPCRel;
  }

  /// Target GOT "PC"-relative relocation supports encoding an additional
  /// binary expression with an offset?
  bool supportGOTPCRelWithOffset() const {
    return SupportGOTPCRelWithOffset;
  }

  /// Target supports TLS offset relocation in debug section?
  bool supportDebugThreadLocalLocation() const {
    return SupportDebugThreadLocalLocation;
  }

  /// Get the target specific PC relative GOT entry relocation
  virtual const MCExpr *getIndirectSymViaGOTPCRel(const GlobalValue *GV,
                                                  const MCSymbol *Sym,
                                                  const MCValue &MV,
                                                  int64_t Offset,
                                                  MachineModuleInfo *MMI,
                                                  MCStreamer &Streamer) const {
    return nullptr;
  }

  virtual void emitLinkerFlagsForGlobal(raw_ostream &OS,
                                        const GlobalValue *GV) const {}

  virtual void emitLinkerFlagsForUsed(raw_ostream &OS,
                                      const GlobalValue *GV) const {}

  /// If supported, return the section to use for the llvm.commandline
  /// metadata. Otherwise, return nullptr.
  virtual MCSection *getSectionForCommandLines() const {
    return nullptr;
  }

  /// On targets that use separate function descriptor symbols, return a section
  /// for the descriptor given its symbol. Use only with defined functions.
  virtual MCSection *
  getSectionForFunctionDescriptor(const Function *F,
                                  const TargetMachine &TM) const {
    return nullptr;
  }

  /// On targets that support TOC entries, return a section for the entry given
  /// the symbol it refers to.
  /// TODO: Implement this interface for existing ELF targets.
  virtual MCSection *getSectionForTOCEntry(const MCSymbol *S) const {
    return nullptr;
  }

  /// On targets that associate external references with a section, return such
  /// a section for the given external global.
  virtual MCSection *
  getSectionForExternalReference(const GlobalObject *GO,
                                 const TargetMachine &TM) const {
    return nullptr;
  }

  /// Targets that have a special convention for their symbols could use
  /// this hook to return a specialized symbol.
  virtual MCSymbol *getTargetSymbol(const GlobalValue *GV,
                                    const TargetMachine &TM) const {
    return nullptr;
  }

  /// If supported, return the function entry point symbol.
  /// Otherwise, returns nulltpr.
  virtual MCSymbol *getFunctionEntryPointSymbol(const Function *F,
                                                const TargetMachine &TM) const {
    return nullptr;
  }

protected:
  virtual MCSection *SelectSectionForGlobal(const GlobalObject *GO,
                                            SectionKind Kind,
                                            const TargetMachine &TM) const = 0;
};

} // end namespace llvm

#endif // LLVM_CODEGEN_TARGETLOWERINGOBJECTFILE_H<|MERGE_RESOLUTION|>--- conflicted
+++ resolved
@@ -88,17 +88,13 @@
   /// placed in.
   virtual MCSection *getSectionForConstant(const DataLayout &DL,
                                            SectionKind Kind, const Constant *C,
-<<<<<<< HEAD
-                                           unsigned &Align,
+                                           Align &Alignment,
                                            const GlobalObject *GO) const;
-=======
-                                           Align &Alignment) const;
 
   virtual MCSection *
   getSectionForMachineBasicBlock(const Function &F,
                                  const MachineBasicBlock &MBB,
                                  const TargetMachine &TM) const;
->>>>>>> 2e10b7a3
 
   /// Classify the specified global variable into a set of target independent
   /// categories embodied in SectionKind.
