--- conflicted
+++ resolved
@@ -37,11 +37,7 @@
 /// current translation unit.  The MCContext class uniques and creates these.
 class MCSection {
 public:
-<<<<<<< HEAD
-  enum SectionVariant { SV_COFF = 0, SV_ELF, SV_MachO, SV_Repo, SV_Wasm };
-=======
-  enum SectionVariant { SV_COFF = 0, SV_ELF, SV_MachO, SV_Wasm, SV_XCOFF };
->>>>>>> c89a3d78
+  enum SectionVariant { SV_COFF = 0, SV_ELF, SV_MachO, SV_Repo, SV_Wasm, SV_XCOFF };
 
   /// Express the state of bundle locked groups while emitting code.
   enum BundleLockStateType {
