--- conflicted
+++ resolved
@@ -38,13 +38,9 @@
 /// current translation unit.  The MCContext class uniques and creates these.
 class MCSection {
 public:
-<<<<<<< HEAD
+  static constexpr unsigned NonUniqueID = ~0U;
+
   enum SectionVariant { SV_COFF = 0, SV_ELF, SV_MachO, SV_Repo, SV_Wasm, SV_XCOFF };
-=======
-  static constexpr unsigned NonUniqueID = ~0U;
-
-  enum SectionVariant { SV_COFF = 0, SV_ELF, SV_MachO, SV_Wasm, SV_XCOFF };
->>>>>>> 2e10b7a3
 
   /// Express the state of bundle locked groups while emitting code.
   enum BundleLockStateType {
