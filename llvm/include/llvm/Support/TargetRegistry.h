--- conflicted
+++ resolved
@@ -514,6 +514,14 @@
         S = createELFStreamer(Ctx, std::move(TAB), std::move(OW),
                               std::move(Emitter), RelaxAll);
       break;
+    case Triple::Repo:
+      if (RepoStreamerCtorFn)
+        S = RepoStreamerCtorFn(T, Ctx, std::move(TAB), std::move(OW),
+                               std::move(Emitter), RelaxAll);
+      else
+        S = createRepoStreamer(Ctx, std::move(TAB), std::move(OW),
+                               std::move(Emitter), RelaxAll);
+      break;
     case Triple::Wasm:
       if (WasmStreamerCtorFn)
         S = WasmStreamerCtorFn(T, Ctx, std::move(TAB), std::move(OW),
@@ -522,19 +530,9 @@
         S = createWasmStreamer(Ctx, std::move(TAB), std::move(OW),
                                std::move(Emitter), RelaxAll);
       break;
-<<<<<<< HEAD
-    case Triple::Repo:
-      if (RepoStreamerCtorFn)
-        S = RepoStreamerCtorFn(T, Ctx, std::move(TAB), std::move(OW),
-                               std::move(Emitter), RelaxAll);
-      else
-        S = createRepoStreamer(Ctx, std::move(TAB), std::move(OW),
-                               std::move(Emitter), RelaxAll);
-=======
     case Triple::XCOFF:
         S = createXCOFFStreamer(Ctx, std::move(TAB), std::move(OW),
                                 std::move(Emitter), RelaxAll);
->>>>>>> c89a3d78
       break;
     }
     if (ObjectTargetStreamerCtorFn)
