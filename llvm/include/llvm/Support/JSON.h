//===--- JSON.h - JSON values, parsing and serialization -------*- C++ -*-===//
//
// Part of the LLVM Project, under the Apache License v2.0 with LLVM Exceptions.
// See https://llvm.org/LICENSE.txt for license information.
// SPDX-License-Identifier: Apache-2.0 WITH LLVM-exception
//
//===---------------------------------------------------------------------===//
///
/// \file
/// This file supports working with JSON data.
///
/// It comprises:
///
/// - classes which hold dynamically-typed parsed JSON structures
///   These are value types that can be composed, inspected, and modified.
///   See json::Value, and the related types json::Object and json::Array.
///
/// - functions to parse JSON text into Values, and to serialize Values to text.
///   See parse(), operator<<, and format_provider.
///
/// - a convention and helpers for mapping between json::Value and user-defined
///   types. See fromJSON(), ObjectMapper, and the class comment on Value.
///
/// - an output API json::OStream which can emit JSON without materializing
///   all structures as json::Value.
///
/// Typically, JSON data would be read from an external source, parsed into
/// a Value, and then converted into some native data structure before doing
/// real work on it. (And vice versa when writing).
///
/// Other serialization mechanisms you may consider:
///
/// - YAML is also text-based, and more human-readable than JSON. It's a more
///   complex format and data model, and YAML parsers aren't ubiquitous.
///   YAMLParser.h is a streaming parser suitable for parsing large documents
///   (including JSON, as YAML is a superset). It can be awkward to use
///   directly. YAML I/O (YAMLTraits.h) provides data mapping that is more
///   declarative than the toJSON/fromJSON conventions here.
///
/// - LLVM bitstream is a space- and CPU- efficient binary format. Typically it
///   encodes LLVM IR ("bitcode"), but it can be a container for other data.
///   Low-level reader/writer libraries are in Bitstream/Bitstream*.h
///
//===---------------------------------------------------------------------===//

#ifndef LLVM_SUPPORT_JSON_H
#define LLVM_SUPPORT_JSON_H

#include "llvm/ADT/DenseMap.h"
#include "llvm/ADT/SmallVector.h"
#include "llvm/ADT/StringRef.h"
#include "llvm/Support/Error.h"
#include "llvm/Support/FormatVariadic.h"
#include "llvm/Support/raw_ostream.h"
#include <map>

namespace llvm {
namespace json {

// === String encodings ===
//
// JSON strings are character sequences (not byte sequences like std::string).
// We need to know the encoding, and for simplicity only support UTF-8.
//
//   - When parsing, invalid UTF-8 is a syntax error like any other
//
//   - When creating Values from strings, callers must ensure they are UTF-8.
//        with asserts on, invalid UTF-8 will crash the program
//        with asserts off, we'll substitute the replacement character (U+FFFD)
//     Callers can use json::isUTF8() and json::fixUTF8() for validation.
//
//   - When retrieving strings from Values (e.g. asString()), the result will
//     always be valid UTF-8.

/// Returns true if \p S is valid UTF-8, which is required for use as JSON.
/// If it returns false, \p Offset is set to a byte offset near the first error.
bool isUTF8(llvm::StringRef S, size_t *ErrOffset = nullptr);
/// Replaces invalid UTF-8 sequences in \p S with the replacement character
/// (U+FFFD). The returned string is valid UTF-8.
/// This is much slower than isUTF8, so test that first.
std::string fixUTF8(llvm::StringRef S);

class Array;
class ObjectKey;
class Value;
template <typename T> Value toJSON(const llvm::Optional<T> &Opt);

/// An Object is a JSON object, which maps strings to heterogenous JSON values.
/// It simulates DenseMap<ObjectKey, Value>. ObjectKey is a maybe-owned string.
class Object {
  using Storage = DenseMap<ObjectKey, Value, llvm::DenseMapInfo<StringRef>>;
  Storage M;

public:
  using key_type = ObjectKey;
  using mapped_type = Value;
  using value_type = Storage::value_type;
  using iterator = Storage::iterator;
  using const_iterator = Storage::const_iterator;

  Object() = default;
  // KV is a trivial key-value struct for list-initialization.
  // (using std::pair forces extra copies).
  struct KV;
  explicit Object(std::initializer_list<KV> Properties);

  iterator begin() { return M.begin(); }
  const_iterator begin() const { return M.begin(); }
  iterator end() { return M.end(); }
  const_iterator end() const { return M.end(); }

  bool empty() const { return M.empty(); }
  size_t size() const { return M.size(); }

  void clear() { M.clear(); }
  std::pair<iterator, bool> insert(KV E);
  template <typename... Ts>
  std::pair<iterator, bool> try_emplace(const ObjectKey &K, Ts &&... Args) {
    return M.try_emplace(K, std::forward<Ts>(Args)...);
  }
  template <typename... Ts>
  std::pair<iterator, bool> try_emplace(ObjectKey &&K, Ts &&... Args) {
    return M.try_emplace(std::move(K), std::forward<Ts>(Args)...);
  }

  iterator find(StringRef K) { return M.find_as(K); }
  const_iterator find(StringRef K) const { return M.find_as(K); }
  // operator[] acts as if Value was default-constructible as null.
  Value &operator[](const ObjectKey &K);
  Value &operator[](ObjectKey &&K);
  // Look up a property, returning nullptr if it doesn't exist.
  Value *get(StringRef K);
  const Value *get(StringRef K) const;
  // Typed accessors return None/nullptr if
  //   - the property doesn't exist
  //   - or it has the wrong type
  llvm::Optional<std::nullptr_t> getNull(StringRef K) const;
  llvm::Optional<bool> getBoolean(StringRef K) const;
  llvm::Optional<double> getNumber(StringRef K) const;
  llvm::Optional<int64_t> getInteger(StringRef K) const;
  llvm::Optional<llvm::StringRef> getString(StringRef K) const;
  const json::Object *getObject(StringRef K) const;
  json::Object *getObject(StringRef K);
  const json::Array *getArray(StringRef K) const;
  json::Array *getArray(StringRef K);
};
bool operator==(const Object &LHS, const Object &RHS);
inline bool operator!=(const Object &LHS, const Object &RHS) {
  return !(LHS == RHS);
}

/// An Array is a JSON array, which contains heterogeneous JSON values.
/// It simulates std::vector<Value>.
class Array {
  std::vector<Value> V;

public:
  using value_type = Value;
  using iterator = std::vector<Value>::iterator;
  using const_iterator = std::vector<Value>::const_iterator;

  Array() = default;
  explicit Array(std::initializer_list<Value> Elements);
  template <typename Collection> explicit Array(const Collection &C) {
    for (const auto &V : C)
      emplace_back(V);
  }

  Value &operator[](size_t I) { return V[I]; }
  const Value &operator[](size_t I) const { return V[I]; }
  Value &front() { return V.front(); }
  const Value &front() const { return V.front(); }
  Value &back() { return V.back(); }
  const Value &back() const { return V.back(); }
  Value *data() { return V.data(); }
  const Value *data() const { return V.data(); }

  iterator begin() { return V.begin(); }
  const_iterator begin() const { return V.begin(); }
  iterator end() { return V.end(); }
  const_iterator end() const { return V.end(); }

  bool empty() const { return V.empty(); }
  size_t size() const { return V.size(); }
  void reserve(size_t S) { V.reserve(S); }

  void clear() { V.clear(); }
  void push_back(const Value &E) { V.push_back(E); }
  void push_back(Value &&E) { V.push_back(std::move(E)); }
  template <typename... Args> void emplace_back(Args &&... A) {
    V.emplace_back(std::forward<Args>(A)...);
  }
  void pop_back() { V.pop_back(); }
  // FIXME: insert() takes const_iterator since C++11, old libstdc++ disagrees.
  iterator insert(iterator P, const Value &E) { return V.insert(P, E); }
  iterator insert(iterator P, Value &&E) {
    return V.insert(P, std::move(E));
  }
  template <typename It> iterator insert(iterator P, It A, It Z) {
    return V.insert(P, A, Z);
  }
  template <typename... Args> iterator emplace(const_iterator P, Args &&... A) {
    return V.emplace(P, std::forward<Args>(A)...);
  }

  friend bool operator==(const Array &L, const Array &R) { return L.V == R.V; }
};
inline bool operator!=(const Array &L, const Array &R) { return !(L == R); }

/// A Value is an JSON value of unknown type.
/// They can be copied, but should generally be moved.
///
/// === Composing values ===
///
/// You can implicitly construct Values from:
///   - strings: std::string, SmallString, formatv, StringRef, char*
///              (char*, and StringRef are references, not copies!)
///   - numbers
///   - booleans
///   - null: nullptr
///   - arrays: {"foo", 42.0, false}
///   - serializable things: types with toJSON(const T&)->Value, found by ADL
///
/// They can also be constructed from object/array helpers:
///   - json::Object is a type like map<ObjectKey, Value>
///   - json::Array is a type like vector<Value>
/// These can be list-initialized, or used to build up collections in a loop.
/// json::ary(Collection) converts all items in a collection to Values.
///
/// === Inspecting values ===
///
/// Each Value is one of the JSON kinds:
///   null    (nullptr_t)
///   boolean (bool)
///   number  (double or int64)
///   string  (StringRef)
///   array   (json::Array)
///   object  (json::Object)
///
/// The kind can be queried directly, or implicitly via the typed accessors:
///   if (Optional<StringRef> S = E.getAsString()
///     assert(E.kind() == Value::String);
///
/// Array and Object also have typed indexing accessors for easy traversal:
///   Expected<Value> E = parse(R"( {"options": {"font": "sans-serif"}} )");
///   if (Object* O = E->getAsObject())
///     if (Object* Opts = O->getObject("options"))
///       if (Optional<StringRef> Font = Opts->getString("font"))
///         assert(Opts->at("font").kind() == Value::String);
///
/// === Converting JSON values to C++ types ===
///
/// The convention is to have a deserializer function findable via ADL:
///     fromJSON(const json::Value&, T&)->bool
/// Deserializers are provided for:
///   - bool
///   - int and int64_t
///   - double
///   - std::string
///   - vector<T>, where T is deserializable
///   - map<string, T>, where T is deserializable
///   - Optional<T>, where T is deserializable
/// ObjectMapper can help writing fromJSON() functions for object types.
///
/// For conversion in the other direction, the serializer function is:
///    toJSON(const T&) -> json::Value
/// If this exists, then it also allows constructing Value from T, and can
/// be used to serialize vector<T>, map<string, T>, and Optional<T>.
///
/// === Serialization ===
///
/// Values can be serialized to JSON:
///   1) raw_ostream << Value                    // Basic formatting.
///   2) raw_ostream << formatv("{0}", Value)    // Basic formatting.
///   3) raw_ostream << formatv("{0:2}", Value)  // Pretty-print with indent 2.
///
/// And parsed:
///   Expected<Value> E = json::parse("[1, 2, null]");
///   assert(E && E->kind() == Value::Array);
class Value {
public:
  enum Kind {
    Null,
    Boolean,
    /// Number values can store both int64s and doubles at full precision,
    /// depending on what they were constructed/parsed from.
    Number,
    String,
    Array,
    Object,
  };

  // It would be nice to have Value() be null. But that would make {} null too.
  Value(const Value &M) { copyFrom(M); }
  Value(Value &&M) { moveFrom(std::move(M)); }
  Value(std::initializer_list<Value> Elements);
  Value(json::Array &&Elements) : Type(T_Array) {
    create<json::Array>(std::move(Elements));
  }
  template <typename Elt>
  Value(const std::vector<Elt> &C) : Value(json::Array(C)) {}
  Value(json::Object &&Properties) : Type(T_Object) {
    create<json::Object>(std::move(Properties));
  }
  template <typename Elt>
  Value(const std::map<std::string, Elt> &C) : Value(json::Object(C)) {}
  // Strings: types with value semantics. Must be valid UTF-8.
  Value(std::string V) : Type(T_String) {
    if (LLVM_UNLIKELY(!isUTF8(V))) {
      assert(false && "Invalid UTF-8 in value used as JSON");
      V = fixUTF8(std::move(V));
    }
    create<std::string>(std::move(V));
  }
  Value(const llvm::SmallVectorImpl<char> &V)
      : Value(std::string(V.begin(), V.end())) {}
  Value(const llvm::formatv_object_base &V) : Value(V.str()) {}
  // Strings: types with reference semantics. Must be valid UTF-8.
  Value(StringRef V) : Type(T_StringRef) {
    create<llvm::StringRef>(V);
    if (LLVM_UNLIKELY(!isUTF8(V))) {
      assert(false && "Invalid UTF-8 in value used as JSON");
      *this = Value(fixUTF8(V));
    }
  }
  Value(const char *V) : Value(StringRef(V)) {}
  Value(std::nullptr_t) : Type(T_Null) {}
  // Boolean (disallow implicit conversions).
  // (The last template parameter is a dummy to keep templates distinct.)
  template <
      typename T,
      typename = typename std::enable_if<std::is_same<T, bool>::value>::type,
      bool = false>
  Value(T B) : Type(T_Boolean) {
    create<bool>(B);
  }
  // Integers (except boolean). Must be non-narrowing convertible to int64_t.
  template <
      typename T,
      typename = typename std::enable_if<std::is_integral<T>::value>::type,
      typename = typename std::enable_if<!std::is_same<T, bool>::value>::type>
  Value(T I) : Type(T_Integer) {
    create<int64_t>(int64_t{I});
  }
  // Floating point. Must be non-narrowing convertible to double.
  template <typename T,
            typename =
                typename std::enable_if<std::is_floating_point<T>::value>::type,
            double * = nullptr>
  Value(T D) : Type(T_Double) {
    create<double>(double{D});
  }
  // Serializable types: with a toJSON(const T&)->Value function, found by ADL.
  template <typename T,
            typename = typename std::enable_if<std::is_same<
                Value, decltype(toJSON(*(const T *)nullptr))>::value>,
            Value * = nullptr>
  Value(const T &V) : Value(toJSON(V)) {}

  Value &operator=(const Value &M) {
    destroy();
    copyFrom(M);
    return *this;
  }
  Value &operator=(Value &&M) {
    destroy();
    moveFrom(std::move(M));
    return *this;
  }
  ~Value() { destroy(); }

  Kind kind() const {
    switch (Type) {
    case T_Null:
      return Null;
    case T_Boolean:
      return Boolean;
    case T_Double:
    case T_Integer:
      return Number;
    case T_String:
    case T_StringRef:
      return String;
    case T_Object:
      return Object;
    case T_Array:
      return Array;
    }
    llvm_unreachable("Unknown kind");
  }

  // Typed accessors return None/nullptr if the Value is not of this type.
  llvm::Optional<std::nullptr_t> getAsNull() const {
    if (LLVM_LIKELY(Type == T_Null))
      return nullptr;
    return llvm::None;
  }
  llvm::Optional<bool> getAsBoolean() const {
    if (LLVM_LIKELY(Type == T_Boolean))
      return as<bool>();
    return llvm::None;
  }
  llvm::Optional<double> getAsNumber() const {
    if (LLVM_LIKELY(Type == T_Double))
      return as<double>();
    if (LLVM_LIKELY(Type == T_Integer))
      return as<int64_t>();
    return llvm::None;
  }
  // Succeeds if the Value is a Number, and exactly representable as int64_t.
  llvm::Optional<int64_t> getAsInteger() const {
    if (LLVM_LIKELY(Type == T_Integer))
      return as<int64_t>();
    if (LLVM_LIKELY(Type == T_Double)) {
      double D = as<double>();
      if (LLVM_LIKELY(std::modf(D, &D) == 0.0 &&
                      D >= double(std::numeric_limits<int64_t>::min()) &&
                      D <= double(std::numeric_limits<int64_t>::max())))
        return D;
    }
    return llvm::None;
  }
  llvm::Optional<llvm::StringRef> getAsString() const {
    if (Type == T_String)
      return llvm::StringRef(as<std::string>());
    if (LLVM_LIKELY(Type == T_StringRef))
      return as<llvm::StringRef>();
    return llvm::None;
  }
  const json::Object *getAsObject() const {
    return LLVM_LIKELY(Type == T_Object) ? &as<json::Object>() : nullptr;
  }
  json::Object *getAsObject() {
    return LLVM_LIKELY(Type == T_Object) ? &as<json::Object>() : nullptr;
  }
  const json::Array *getAsArray() const {
    return LLVM_LIKELY(Type == T_Array) ? &as<json::Array>() : nullptr;
  }
  json::Array *getAsArray() {
    return LLVM_LIKELY(Type == T_Array) ? &as<json::Array>() : nullptr;
  }

private:
  void destroy();
  void copyFrom(const Value &M);
  // We allow moving from *const* Values, by marking all members as mutable!
  // This hack is needed to support initializer-list syntax efficiently.
  // (std::initializer_list<T> is a container of const T).
  void moveFrom(const Value &&M);
  friend class Array;
  friend class Object;

  template <typename T, typename... U> void create(U &&... V) {
    new (reinterpret_cast<T *>(Union.buffer)) T(std::forward<U>(V)...);
  }
  template <typename T> T &as() const {
    // Using this two-step static_cast via void * instead of reinterpret_cast
    // silences a -Wstrict-aliasing false positive from GCC6 and earlier.
    void *Storage = static_cast<void *>(Union.buffer);
    return *static_cast<T *>(Storage);
  }

  friend class OStream;

  enum ValueType : char {
    T_Null,
    T_Boolean,
    T_Double,
    T_Integer,
    T_StringRef,
    T_String,
    T_Object,
    T_Array,
  };
  // All members mutable, see moveFrom().
  mutable ValueType Type;
  mutable llvm::AlignedCharArrayUnion<bool, double, int64_t, llvm::StringRef,
                                      std::string, json::Array, json::Object>
      Union;
  friend bool operator==(const Value &, const Value &);
};

bool operator==(const Value &, const Value &);
inline bool operator!=(const Value &L, const Value &R) { return !(L == R); }

/// ObjectKey is a used to capture keys in Object. Like Value but:
///   - only strings are allowed
///   - it's optimized for the string literal case (Owned == nullptr)
/// Like Value, strings must be UTF-8. See isUTF8 documentation for details.
class ObjectKey {
public:
  ObjectKey(const char *S) : ObjectKey(StringRef(S)) {}
  ObjectKey(std::string S) : Owned(new std::string(std::move(S))) {
    if (LLVM_UNLIKELY(!isUTF8(*Owned))) {
      assert(false && "Invalid UTF-8 in value used as JSON");
      *Owned = fixUTF8(std::move(*Owned));
    }
    Data = *Owned;
  }
  ObjectKey(llvm::StringRef S) : Data(S) {
    if (LLVM_UNLIKELY(!isUTF8(Data))) {
      assert(false && "Invalid UTF-8 in value used as JSON");
      *this = ObjectKey(fixUTF8(S));
    }
  }
  ObjectKey(const llvm::SmallVectorImpl<char> &V)
      : ObjectKey(std::string(V.begin(), V.end())) {}
  ObjectKey(const llvm::formatv_object_base &V) : ObjectKey(V.str()) {}

  ObjectKey(const ObjectKey &C) { *this = C; }
  ObjectKey(ObjectKey &&C) : ObjectKey(static_cast<const ObjectKey &&>(C)) {}
  ObjectKey &operator=(const ObjectKey &C) {
    if (C.Owned) {
      Owned.reset(new std::string(*C.Owned));
      Data = *Owned;
    } else {
      Data = C.Data;
    }
    return *this;
  }
  ObjectKey &operator=(ObjectKey &&) = default;

  operator llvm::StringRef() const { return Data; }
  std::string str() const { return Data.str(); }

private:
  // FIXME: this is unneccesarily large (3 pointers). Pointer + length + owned
  // could be 2 pointers at most.
  std::unique_ptr<std::string> Owned;
  llvm::StringRef Data;
};

inline bool operator==(const ObjectKey &L, const ObjectKey &R) {
  return llvm::StringRef(L) == llvm::StringRef(R);
}
inline bool operator!=(const ObjectKey &L, const ObjectKey &R) {
  return !(L == R);
}
inline bool operator<(const ObjectKey &L, const ObjectKey &R) {
  return StringRef(L) < StringRef(R);
}

struct Object::KV {
  ObjectKey K;
  Value V;
};

inline Object::Object(std::initializer_list<KV> Properties) {
  for (const auto &P : Properties) {
    auto R = try_emplace(P.K, nullptr);
    if (R.second)
      R.first->getSecond().moveFrom(std::move(P.V));
  }
}
inline std::pair<Object::iterator, bool> Object::insert(KV E) {
  return try_emplace(std::move(E.K), std::move(E.V));
}

// Standard deserializers are provided for primitive types.
// See comments on Value.
inline bool fromJSON(const Value &E, std::string &Out) {
  if (auto S = E.getAsString()) {
    Out = *S;
    return true;
  }
  return false;
}
inline bool fromJSON(const Value &E, int &Out) {
  if (auto S = E.getAsInteger()) {
    Out = *S;
    return true;
  }
  return false;
}
inline bool fromJSON(const Value &E, int64_t &Out) {
  if (auto S = E.getAsInteger()) {
    Out = *S;
    return true;
  }
  return false;
}
inline bool fromJSON(const Value &E, double &Out) {
  if (auto S = E.getAsNumber()) {
    Out = *S;
    return true;
  }
  return false;
}
inline bool fromJSON(const Value &E, bool &Out) {
  if (auto S = E.getAsBoolean()) {
    Out = *S;
    return true;
  }
  return false;
}
template <typename T> bool fromJSON(const Value &E, llvm::Optional<T> &Out) {
  if (E.getAsNull()) {
    Out = llvm::None;
    return true;
  }
  T Result;
  if (!fromJSON(E, Result))
    return false;
  Out = std::move(Result);
  return true;
}
template <typename T> bool fromJSON(const Value &E, std::vector<T> &Out) {
  if (auto *A = E.getAsArray()) {
    Out.clear();
    Out.resize(A->size());
    for (size_t I = 0; I < A->size(); ++I)
      if (!fromJSON((*A)[I], Out[I]))
        return false;
    return true;
  }
  return false;
}
template <typename T>
bool fromJSON(const Value &E, std::map<std::string, T> &Out) {
  if (auto *O = E.getAsObject()) {
    Out.clear();
    for (const auto &KV : *O)
      if (!fromJSON(KV.second, Out[llvm::StringRef(KV.first)]))
        return false;
    return true;
  }
  return false;
}

// Allow serialization of Optional<T> for supported T.
template <typename T> Value toJSON(const llvm::Optional<T> &Opt) {
  return Opt ? Value(*Opt) : Value(nullptr);
}

/// Helper for mapping JSON objects onto protocol structs.
///
/// Example:
/// \code
///   bool fromJSON(const Value &E, MyStruct &R) {
///     ObjectMapper O(E);
///     if (!O || !O.map("mandatory_field", R.MandatoryField))
///       return false;
///     O.map("optional_field", R.OptionalField);
///     return true;
///   }
/// \endcode
class ObjectMapper {
public:
  ObjectMapper(const Value &E) : O(E.getAsObject()) {}

  /// True if the expression is an object.
  /// Must be checked before calling map().
  operator bool() { return O; }

  /// Maps a property to a field, if it exists.
  template <typename T> bool map(StringRef Prop, T &Out) {
    assert(*this && "Must check this is an object before calling map()");
    if (const Value *E = O->get(Prop))
      return fromJSON(*E, Out);
    return false;
  }

  /// Maps a property to a field, if it exists.
  /// (Optional requires special handling, because missing keys are OK).
  template <typename T> bool map(StringRef Prop, llvm::Optional<T> &Out) {
    assert(*this && "Must check this is an object before calling map()");
    if (const Value *E = O->get(Prop))
      return fromJSON(*E, Out);
    Out = llvm::None;
    return true;
  }

private:
  const Object *O;
};

/// Parses the provided JSON source, or returns a ParseError.
/// The returned Value is self-contained and owns its strings (they do not refer
/// to the original source).
llvm::Expected<Value> parse(llvm::StringRef JSON);

class ParseError : public llvm::ErrorInfo<ParseError> {
  const char *Msg;
  unsigned Line, Column, Offset;

public:
  static char ID;
  ParseError(const char *Msg, unsigned Line, unsigned Column, unsigned Offset)
      : Msg(Msg), Line(Line), Column(Column), Offset(Offset) {}
  void log(llvm::raw_ostream &OS) const override {
    OS << llvm::formatv("[{0}:{1}, byte={2}]: {3}", Line, Column, Offset, Msg);
  }
  std::error_code convertToErrorCode() const override {
    return llvm::inconvertibleErrorCode();
  }
};

/// json::OStream allows writing well-formed JSON without materializing
/// all structures as json::Value ahead of time.
/// It's faster, lower-level, and less safe than OS << json::Value.
///
/// Only one "top-level" object can be written to a stream.
/// Simplest usage involves passing lambdas (Blocks) to fill in containers:
///
///   json::OStream J(OS);
///   J.array([&]{
///     for (const Event &E : Events)
///       J.object([&] {
///         J.attribute("timestamp", int64_t(E.Time));
///         J.attributeArray("participants", [&] {
///           for (const Participant &P : E.Participants)
///             J.string(P.toString());
///         });
///       });
///   });
///
/// This would produce JSON like:
///
///   [
///     {
///       "timestamp": 19287398741,
///       "participants": [
///         "King Kong",
///         "Miley Cyrus",
///         "Cleopatra"
///       ]
///     },
///     ...
///   ]
///
/// The lower level begin/end methods (arrayBegin()) are more flexible but
/// care must be taken to pair them correctly:
///
///   json::OStream J(OS);
//    J.arrayBegin();
///   for (const Event &E : Events) {
///     J.objectBegin();
///     J.attribute("timestamp", int64_t(E.Time));
///     J.attributeBegin("participants");
///     for (const Participant &P : E.Participants)
///       J.value(P.toString());
///     J.attributeEnd();
///     J.objectEnd();
///   }
///   J.arrayEnd();
///
/// If the call sequence isn't valid JSON, asserts will fire in debug mode.
/// This can be mismatched begin()/end() pairs, trying to emit attributes inside
/// an array, and so on.
/// With asserts disabled, this is undefined behavior.
class OStream {
 public:
  using Block = llvm::function_ref<void()>;
<<<<<<< HEAD
  // OStream does not buffer internally, and need never be flushed or destroyed.
=======
>>>>>>> c89a3d78
  // If IndentSize is nonzero, output is pretty-printed.
  explicit OStream(llvm::raw_ostream &OS, unsigned IndentSize = 0)
      : OS(OS), IndentSize(IndentSize) {
    Stack.emplace_back();
  }
  ~OStream() {
    assert(Stack.size() == 1 && "Unmatched begin()/end()");
    assert(Stack.back().Ctx == Singleton);
    assert(Stack.back().HasValue && "Did not write top-level value");
  }

<<<<<<< HEAD
=======
  /// Flushes the underlying ostream. OStream does not buffer internally.
  void flush() { OS.flush(); }

>>>>>>> c89a3d78
  // High level functions to output a value.
  // Valid at top-level (exactly once), in an attribute value (exactly once),
  // or in an array (any number of times).

  /// Emit a self-contained value (number, string, vector<string> etc).
  void value(const Value &V);
  /// Emit an array whose elements are emitted in the provided Block.
  void array(Block Contents) {
    arrayBegin();
    Contents();
    arrayEnd();
  }
  /// Emit an object whose elements are emitted in the provided Block.
  void object(Block Contents) {
    objectBegin();
    Contents();
    objectEnd();
  }

  // High level functions to output object attributes.
  // Valid only within an object (any number of times).

  /// Emit an attribute whose value is self-contained (number, vector<int> etc).
  void attribute(llvm::StringRef Key, const Value& Contents) {
    attributeImpl(Key, [&] { value(Contents); });
  }
  /// Emit an attribute whose value is an array with elements from the Block.
  void attributeArray(llvm::StringRef Key, Block Contents) {
    attributeImpl(Key, [&] { array(Contents); });
  }
  /// Emit an attribute whose value is an object with attributes from the Block.
  void attributeObject(llvm::StringRef Key, Block Contents) {
    attributeImpl(Key, [&] { object(Contents); });
  }

  // Low-level begin/end functions to output arrays, objects, and attributes.
  // Must be correctly paired. Allowed contexts are as above.

  void arrayBegin();
  void arrayEnd();
  void objectBegin();
  void objectEnd();
  void attributeBegin(llvm::StringRef Key);
  void attributeEnd();

 private:
  void attributeImpl(llvm::StringRef Key, Block Contents) {
    attributeBegin(Key);
    Contents();
    attributeEnd();
  }

  void valueBegin();
  void newline();

  enum Context {
    Singleton, // Top level, or object attribute.
    Array,
    Object,
  };
  struct State {
    Context Ctx = Singleton;
    bool HasValue = false;
  };
  llvm::SmallVector<State, 16> Stack; // Never empty.
  llvm::raw_ostream &OS;
  unsigned IndentSize;
  unsigned Indent = 0;
};

/// Serializes this Value to JSON, writing it to the provided stream.
/// The formatting is compact (no extra whitespace) and deterministic.
/// For pretty-printing, use the formatv() format_provider below.
inline llvm::raw_ostream &operator<<(llvm::raw_ostream &OS, const Value &V) {
  OStream(OS).value(V);
  return OS;
}
} // namespace json

/// Allow printing json::Value with formatv().
/// The default style is basic/compact formatting, like operator<<.
/// A format string like formatv("{0:2}", Value) pretty-prints with indent 2.
template <> struct format_provider<llvm::json::Value> {
  static void format(const llvm::json::Value &, raw_ostream &, StringRef);
};
} // namespace llvm

#endif<|MERGE_RESOLUTION|>--- conflicted
+++ resolved
@@ -751,10 +751,6 @@
 class OStream {
  public:
   using Block = llvm::function_ref<void()>;
-<<<<<<< HEAD
-  // OStream does not buffer internally, and need never be flushed or destroyed.
-=======
->>>>>>> c89a3d78
   // If IndentSize is nonzero, output is pretty-printed.
   explicit OStream(llvm::raw_ostream &OS, unsigned IndentSize = 0)
       : OS(OS), IndentSize(IndentSize) {
@@ -766,12 +762,9 @@
     assert(Stack.back().HasValue && "Did not write top-level value");
   }
 
-<<<<<<< HEAD
-=======
   /// Flushes the underlying ostream. OStream does not buffer internally.
   void flush() { OS.flush(); }
 
->>>>>>> c89a3d78
   // High level functions to output a value.
   // Valid at top-level (exactly once), in an attribute value (exactly once),
   // or in an array (any number of times).
