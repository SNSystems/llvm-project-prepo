//===- llvm/LLVMContext.h - Class for managing "global" state ---*- C++ -*-===//
//
// Part of the LLVM Project, under the Apache License v2.0 with LLVM Exceptions.
// See https://llvm.org/LICENSE.txt for license information.
// SPDX-License-Identifier: Apache-2.0 WITH LLVM-exception
//
//===----------------------------------------------------------------------===//
//
// This file declares LLVMContext, a container of "global" state in LLVM, such
// as the global type and constant uniquing tables.
//
//===----------------------------------------------------------------------===//

#ifndef LLVM_IR_LLVMCONTEXT_H
#define LLVM_IR_LLVMCONTEXT_H

#include "llvm-c/Types.h"
#include "llvm/IR/DiagnosticHandler.h"
#include "llvm/Support/CBindingWrapping.h"
#include "llvm/Support/Options.h"
#include <cstdint>
#include <memory>
#include <string>

namespace llvm {

class DiagnosticInfo;
enum DiagnosticSeverity : char;
class Function;
class Instruction;
class LLVMContextImpl;
class Module;
class OptPassGate;
template <typename T> class SmallVectorImpl;
class SMDiagnostic;
class StringRef;
class Twine;
class RemarkStreamer;
class raw_ostream;

namespace SyncScope {

typedef uint8_t ID;

/// Known synchronization scope IDs, which always have the same value.  All
/// synchronization scope IDs that LLVM has special knowledge of are listed
/// here.  Additionally, this scheme allows LLVM to efficiently check for
/// specific synchronization scope ID without comparing strings.
enum {
  /// Synchronized with respect to signal handlers executing in the same thread.
  SingleThread = 0,

  /// Synchronized with respect to all concurrently executing threads.
  System = 1
};

} // end namespace SyncScope

/// This is an important class for using LLVM in a threaded context.  It
/// (opaquely) owns and manages the core "global" data of LLVM's core
/// infrastructure, including the type and constant uniquing tables.
/// LLVMContext itself provides no locking guarantees, so you should be careful
/// to have one context per thread.
class LLVMContext {
public:
  LLVMContextImpl *const pImpl;
  LLVMContext();
  LLVMContext(LLVMContext &) = delete;
  LLVMContext &operator=(const LLVMContext &) = delete;
  ~LLVMContext();

  // Pinned metadata names, which always have the same value.  This is a
  // compile-time performance optimization, not a correctness optimization.
  enum : unsigned {
    MD_dbg = 0,                       // "dbg"
    MD_tbaa = 1,                      // "tbaa"
    MD_prof = 2,                      // "prof"
    MD_fpmath = 3,                    // "fpmath"
    MD_range = 4,                     // "range"
    MD_tbaa_struct = 5,               // "tbaa.struct"
    MD_invariant_load = 6,            // "invariant.load"
    MD_alias_scope = 7,               // "alias.scope"
    MD_noalias = 8,                   // "noalias",
    MD_nontemporal = 9,               // "nontemporal"
    MD_mem_parallel_loop_access = 10, // "llvm.mem.parallel_loop_access"
    MD_nonnull = 11,                  // "nonnull"
    MD_dereferenceable = 12,          // "dereferenceable"
    MD_dereferenceable_or_null = 13,  // "dereferenceable_or_null"
    MD_make_implicit = 14,            // "make.implicit"
    MD_unpredictable = 15,            // "unpredictable"
    MD_invariant_group = 16,          // "invariant.group"
    MD_align = 17,                    // "align"
    MD_loop = 18,                     // "llvm.loop"
    MD_type = 19,                     // "type"
    MD_section_prefix = 20,           // "section_prefix"
    MD_absolute_symbol = 21,          // "absolute_symbol"
    MD_associated = 22,               // "associated"
    MD_callees = 23,                  // "callees"
    MD_irr_loop = 24,                 // "irr_loop"
    MD_access_group = 25,             // "llvm.access.group"
<<<<<<< HEAD
    MD_repo_ticket = 26,              // "repo_ticket"
=======
    MD_callback = 26,                 // "callback"
    MD_preserve_access_index = 27,    // "llvm.preserve.*.access.index"
>>>>>>> c89a3d78
  };

  /// Known operand bundle tag IDs, which always have the same value.  All
  /// operand bundle tags that LLVM has special knowledge of are listed here.
  /// Additionally, this scheme allows LLVM to efficiently check for specific
  /// operand bundle tags without comparing strings.
  enum : unsigned {
    OB_deopt = 0,         // "deopt"
    OB_funclet = 1,       // "funclet"
    OB_gc_transition = 2, // "gc-transition"
  };

  /// getMDKindID - Return a unique non-zero ID for the specified metadata kind.
  /// This ID is uniqued across modules in the current LLVMContext.
  unsigned getMDKindID(StringRef Name) const;

  /// getMDKindNames - Populate client supplied SmallVector with the name for
  /// custom metadata IDs registered in this LLVMContext.
  void getMDKindNames(SmallVectorImpl<StringRef> &Result) const;

  /// getOperandBundleTags - Populate client supplied SmallVector with the
  /// bundle tags registered in this LLVMContext.  The bundle tags are ordered
  /// by increasing bundle IDs.
  /// \see LLVMContext::getOperandBundleTagID
  void getOperandBundleTags(SmallVectorImpl<StringRef> &Result) const;

  /// getOperandBundleTagID - Maps a bundle tag to an integer ID.  Every bundle
  /// tag registered with an LLVMContext has an unique ID.
  uint32_t getOperandBundleTagID(StringRef Tag) const;

  /// getOrInsertSyncScopeID - Maps synchronization scope name to
  /// synchronization scope ID.  Every synchronization scope registered with
  /// LLVMContext has unique ID except pre-defined ones.
  SyncScope::ID getOrInsertSyncScopeID(StringRef SSN);

  /// getSyncScopeNames - Populates client supplied SmallVector with
  /// synchronization scope names registered with LLVMContext.  Synchronization
  /// scope names are ordered by increasing synchronization scope IDs.
  void getSyncScopeNames(SmallVectorImpl<StringRef> &SSNs) const;

  /// Define the GC for a function
  void setGC(const Function &Fn, std::string GCName);

  /// Return the GC for a function
  const std::string &getGC(const Function &Fn);

  /// Remove the GC for a function
  void deleteGC(const Function &Fn);

  /// Return true if the Context runtime configuration is set to discard all
  /// value names. When true, only GlobalValue names will be available in the
  /// IR.
  bool shouldDiscardValueNames() const;

  /// Set the Context runtime configuration to discard all value name (but
  /// GlobalValue). Clients can use this flag to save memory and runtime,
  /// especially in release mode.
  void setDiscardValueNames(bool Discard);

  /// Whether there is a string map for uniquing debug info
  /// identifiers across the context.  Off by default.
  bool isODRUniquingDebugTypes() const;
  void enableDebugTypeODRUniquing();
  void disableDebugTypeODRUniquing();

  using InlineAsmDiagHandlerTy = void (*)(const SMDiagnostic&, void *Context,
                                          unsigned LocCookie);

  /// Defines the type of a yield callback.
  /// \see LLVMContext::setYieldCallback.
  using YieldCallbackTy = void (*)(LLVMContext *Context, void *OpaqueHandle);

  /// setInlineAsmDiagnosticHandler - This method sets a handler that is invoked
  /// when problems with inline asm are detected by the backend.  The first
  /// argument is a function pointer and the second is a context pointer that
  /// gets passed into the DiagHandler.
  ///
  /// LLVMContext doesn't take ownership or interpret either of these
  /// pointers.
  void setInlineAsmDiagnosticHandler(InlineAsmDiagHandlerTy DiagHandler,
                                     void *DiagContext = nullptr);

  /// getInlineAsmDiagnosticHandler - Return the diagnostic handler set by
  /// setInlineAsmDiagnosticHandler.
  InlineAsmDiagHandlerTy getInlineAsmDiagnosticHandler() const;

  /// getInlineAsmDiagnosticContext - Return the diagnostic context set by
  /// setInlineAsmDiagnosticHandler.
  void *getInlineAsmDiagnosticContext() const;

  /// setDiagnosticHandlerCallBack - This method sets a handler call back
  /// that is invoked when the backend needs to report anything to the user.
  /// The first argument is a function pointer and the second is a context pointer
  /// that gets passed into the DiagHandler.  The third argument should be set to
  /// true if the handler only expects enabled diagnostics.
  ///
  /// LLVMContext doesn't take ownership or interpret either of these
  /// pointers.
  void setDiagnosticHandlerCallBack(
      DiagnosticHandler::DiagnosticHandlerTy DiagHandler,
      void *DiagContext = nullptr, bool RespectFilters = false);

  /// setDiagnosticHandler - This method sets unique_ptr to object of DiagnosticHandler
  /// to provide custom diagnostic handling. The first argument is unique_ptr of object
  /// of type DiagnosticHandler or a derived of that.   The third argument should be
  /// set to true if the handler only expects enabled diagnostics.
  ///
  /// Ownership of this pointer is moved to LLVMContextImpl.
  void setDiagnosticHandler(std::unique_ptr<DiagnosticHandler> &&DH,
                            bool RespectFilters = false);

  /// getDiagnosticHandlerCallBack - Return the diagnostic handler call back set by
  /// setDiagnosticHandlerCallBack.
  DiagnosticHandler::DiagnosticHandlerTy getDiagnosticHandlerCallBack() const;

  /// getDiagnosticContext - Return the diagnostic context set by
  /// setDiagnosticContext.
  void *getDiagnosticContext() const;

  /// getDiagHandlerPtr - Returns const raw pointer of DiagnosticHandler set by
  /// setDiagnosticHandler.
  const DiagnosticHandler *getDiagHandlerPtr() const;

  /// getDiagnosticHandler - transfers owenership of DiagnosticHandler unique_ptr
  /// to caller.
  std::unique_ptr<DiagnosticHandler> getDiagnosticHandler();

  /// Return if a code hotness metric should be included in optimization
  /// diagnostics.
  bool getDiagnosticsHotnessRequested() const;
  /// Set if a code hotness metric should be included in optimization
  /// diagnostics.
  void setDiagnosticsHotnessRequested(bool Requested);

  /// Return the minimum hotness value a diagnostic would need in order
  /// to be included in optimization diagnostics. If there is no minimum, this
  /// returns None.
  uint64_t getDiagnosticsHotnessThreshold() const;

  /// Set the minimum hotness value a diagnostic needs in order to be
  /// included in optimization diagnostics.
  void setDiagnosticsHotnessThreshold(uint64_t Threshold);

  /// Return the streamer used by the backend to save remark diagnostics. If it
  /// does not exist, diagnostics are not saved in a file but only emitted via
  /// the diagnostic handler.
  RemarkStreamer *getRemarkStreamer();
  const RemarkStreamer *getRemarkStreamer() const;

  /// Set the diagnostics output used for optimization diagnostics.
  /// This filename may be embedded in a section for tools to find the
  /// diagnostics whenever they're needed.
  ///
  /// If a remark streamer is already set, it will be replaced with
  /// \p RemarkStreamer.
  ///
  /// By default, diagnostics are not saved in a file but only emitted via the
  /// diagnostic handler.  Even if an output file is set, the handler is invoked
  /// for each diagnostic message.
  void setRemarkStreamer(std::unique_ptr<RemarkStreamer> RemarkStreamer);

  /// Get the prefix that should be printed in front of a diagnostic of
  ///        the given \p Severity
  static const char *getDiagnosticMessagePrefix(DiagnosticSeverity Severity);

  /// Report a message to the currently installed diagnostic handler.
  ///
  /// This function returns, in particular in the case of error reporting
  /// (DI.Severity == \a DS_Error), so the caller should leave the compilation
  /// process in a self-consistent state, even though the generated code
  /// need not be correct.
  ///
  /// The diagnostic message will be implicitly prefixed with a severity keyword
  /// according to \p DI.getSeverity(), i.e., "error: " for \a DS_Error,
  /// "warning: " for \a DS_Warning, and "note: " for \a DS_Note.
  void diagnose(const DiagnosticInfo &DI);

  /// Registers a yield callback with the given context.
  ///
  /// The yield callback function may be called by LLVM to transfer control back
  /// to the client that invoked the LLVM compilation. This can be used to yield
  /// control of the thread, or perform periodic work needed by the client.
  /// There is no guaranteed frequency at which callbacks must occur; in fact,
  /// the client is not guaranteed to ever receive this callback. It is at the
  /// sole discretion of LLVM to do so and only if it can guarantee that
  /// suspending the thread won't block any forward progress in other LLVM
  /// contexts in the same process.
  ///
  /// At a suspend point, the state of the current LLVM context is intentionally
  /// undefined. No assumptions about it can or should be made. Only LLVM
  /// context API calls that explicitly state that they can be used during a
  /// yield callback are allowed to be used. Any other API calls into the
  /// context are not supported until the yield callback function returns
  /// control to LLVM. Other LLVM contexts are unaffected by this restriction.
  void setYieldCallback(YieldCallbackTy Callback, void *OpaqueHandle);

  /// Calls the yield callback (if applicable).
  ///
  /// This transfers control of the current thread back to the client, which may
  /// suspend the current thread. Only call this method when LLVM doesn't hold
  /// any global mutex or cannot block the execution in another LLVM context.
  void yield();

  /// emitError - Emit an error message to the currently installed error handler
  /// with optional location information.  This function returns, so code should
  /// be prepared to drop the erroneous construct on the floor and "not crash".
  /// The generated code need not be correct.  The error message will be
  /// implicitly prefixed with "error: " and should not end with a ".".
  void emitError(unsigned LocCookie, const Twine &ErrorStr);
  void emitError(const Instruction *I, const Twine &ErrorStr);
  void emitError(const Twine &ErrorStr);

  /// Query for a debug option's value.
  ///
  /// This function returns typed data populated from command line parsing.
  template <typename ValT, typename Base, ValT(Base::*Mem)>
  ValT getOption() const {
    return OptionRegistry::instance().template get<ValT, Base, Mem>();
  }

  /// Access the object which can disable optional passes and individual
  /// optimizations at compile time.
  OptPassGate &getOptPassGate() const;

  /// Set the object which can disable optional passes and individual
  /// optimizations at compile time.
  ///
  /// The lifetime of the object must be guaranteed to extend as long as the
  /// LLVMContext is used by compilation.
  void setOptPassGate(OptPassGate&);

private:
  // Module needs access to the add/removeModule methods.
  friend class Module;

  /// addModule - Register a module as being instantiated in this context.  If
  /// the context is deleted, the module will be deleted as well.
  void addModule(Module*);

  /// removeModule - Unregister a module from this context.
  void removeModule(Module*);
};

// Create wrappers for C Binding types (see CBindingWrapping.h).
DEFINE_SIMPLE_CONVERSION_FUNCTIONS(LLVMContext, LLVMContextRef)

/* Specialized opaque context conversions.
 */
inline LLVMContext **unwrap(LLVMContextRef* Tys) {
  return reinterpret_cast<LLVMContext**>(Tys);
}

inline LLVMContextRef *wrap(const LLVMContext **Tys) {
  return reinterpret_cast<LLVMContextRef*>(const_cast<LLVMContext**>(Tys));
}

} // end namespace llvm

#endif // LLVM_IR_LLVMCONTEXT_H<|MERGE_RESOLUTION|>--- conflicted
+++ resolved
@@ -98,12 +98,9 @@
     MD_callees = 23,                  // "callees"
     MD_irr_loop = 24,                 // "irr_loop"
     MD_access_group = 25,             // "llvm.access.group"
-<<<<<<< HEAD
-    MD_repo_ticket = 26,              // "repo_ticket"
-=======
     MD_callback = 26,                 // "callback"
     MD_preserve_access_index = 27,    // "llvm.preserve.*.access.index"
->>>>>>> c89a3d78
+    MD_repo_ticket = 28,              // "repo_ticket"
   };
 
   /// Known operand bundle tag IDs, which always have the same value.  All
