--- conflicted
+++ resolved
@@ -204,16 +204,11 @@
   /// Given a mergeable constant with the specified size and relocation
   /// information, return a section that it should be placed in.
   MCSection *getSectionForConstant(const DataLayout &DL, SectionKind Kind,
-<<<<<<< HEAD
-                                   const Constant *C, Align &Alignment,
-                                   const GlobalObject *GO) const override;
-=======
-                                   const Constant *C,
-                                   Align &Alignment) const override;
+                                   const Constant *C, Align &Alignment,
+                                   const GlobalObject *GO) const override;
 
 private:
   void emitLinkerDirectives(MCStreamer &Streamer, Module &M) const;
->>>>>>> 8e464dd7
 };
 
 class TargetLoweringObjectFileWasm : public TargetLoweringObjectFile {
