--- conflicted
+++ resolved
@@ -52,13 +52,8 @@
   /// Given a constant with the SectionKind, return a section that it should be
   /// placed in.
   MCSection *getSectionForConstant(const DataLayout &DL, SectionKind Kind,
-<<<<<<< HEAD
-                                   const Constant *C, unsigned &Align,
-                                   const GlobalObject *GO) const override;
-=======
-                                   const Constant *C,
-                                   Align &Alignment) const override;
->>>>>>> 2e10b7a3
+                                   const Constant *C, Align &Alignment,
+                                   const GlobalObject *GO) const override;
 
   MCSection *getExplicitSectionGlobal(const GlobalObject *GO, SectionKind Kind,
                                       const TargetMachine &TM) const override;
@@ -120,13 +115,8 @@
                                       const TargetMachine &TM) const override;
 
   MCSection *getSectionForConstant(const DataLayout &DL, SectionKind Kind,
-<<<<<<< HEAD
-                                   const Constant *C, unsigned &Align,
-                                   const GlobalObject *GO) const override;
-=======
-                                   const Constant *C,
-                                   Align &Alignment) const override;
->>>>>>> 2e10b7a3
+                                   const Constant *C, Align &Alignment,
+                                   const GlobalObject *GO) const override;
 
   /// The mach-o version of this method defaults to returning a stub reference.
   const MCExpr *getTTypeGlobalReference(const GlobalValue *GV,
@@ -163,7 +153,7 @@
                                     const TargetMachine &TM) const override;
 
   MCSection *getSectionForConstant(const DataLayout &DL, SectionKind Kind,
-                                   const Constant *C, unsigned &Align,
+                                   const Constant *C, Align &Alignment,
                                    const GlobalObject *GO) const override;
 
 
@@ -214,13 +204,8 @@
   /// Given a mergeable constant with the specified size and relocation
   /// information, return a section that it should be placed in.
   MCSection *getSectionForConstant(const DataLayout &DL, SectionKind Kind,
-<<<<<<< HEAD
-                                   const Constant *C, unsigned &Align,
-                                   const GlobalObject *GO) const override;
-=======
-                                   const Constant *C,
-                                   Align &Alignment) const override;
->>>>>>> 2e10b7a3
+                                   const Constant *C, Align &Alignment,
+                                   const GlobalObject *GO) const override;
 };
 
 class TargetLoweringObjectFileWasm : public TargetLoweringObjectFile {
@@ -281,13 +266,8 @@
   /// Given a constant with the SectionKind, return a section that it should be
   /// placed in.
   MCSection *getSectionForConstant(const DataLayout &DL, SectionKind Kind,
-<<<<<<< HEAD
-                                   const Constant *C, unsigned &Align,
-                                   const GlobalObject *GO) const override;
-=======
-                                   const Constant *C,
-                                   Align &Alignment) const override;
->>>>>>> 2e10b7a3
+                                   const Constant *C, Align &Alignment,
+                                   const GlobalObject *GO) const override;
 
   static XCOFF::StorageClass getStorageClassForGlobal(const GlobalObject *GO);
 
