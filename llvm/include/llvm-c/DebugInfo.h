//===------------ DebugInfo.h - LLVM C API Debug Info API -----------------===//
//
// Part of the LLVM Project, under the Apache License v2.0 with LLVM Exceptions.
// See https://llvm.org/LICENSE.txt for license information.
// SPDX-License-Identifier: Apache-2.0 WITH LLVM-exception
//
//===----------------------------------------------------------------------===//
///
/// This file declares the C API endpoints for generating DWARF Debug Info
///
/// Note: This interface is experimental. It is *NOT* stable, and may be
///       changed without warning.
///
//===----------------------------------------------------------------------===//

#ifndef LLVM_C_DEBUGINFO_H
#define LLVM_C_DEBUGINFO_H

#include "llvm-c/Core.h"

#ifdef __cplusplus
extern "C" {
#endif

/**
 * Debug info flags.
 */
typedef enum {
  LLVMDIFlagZero = 0,
  LLVMDIFlagPrivate = 1,
  LLVMDIFlagProtected = 2,
  LLVMDIFlagPublic = 3,
  LLVMDIFlagFwdDecl = 1 << 2,
  LLVMDIFlagAppleBlock = 1 << 3,
  LLVMDIFlagBlockByrefStruct = 1 << 4,
  LLVMDIFlagVirtual = 1 << 5,
  LLVMDIFlagArtificial = 1 << 6,
  LLVMDIFlagExplicit = 1 << 7,
  LLVMDIFlagPrototyped = 1 << 8,
  LLVMDIFlagObjcClassComplete = 1 << 9,
  LLVMDIFlagObjectPointer = 1 << 10,
  LLVMDIFlagVector = 1 << 11,
  LLVMDIFlagStaticMember = 1 << 12,
  LLVMDIFlagLValueReference = 1 << 13,
  LLVMDIFlagRValueReference = 1 << 14,
  LLVMDIFlagReserved = 1 << 15,
  LLVMDIFlagSingleInheritance = 1 << 16,
  LLVMDIFlagMultipleInheritance = 2 << 16,
  LLVMDIFlagVirtualInheritance = 3 << 16,
  LLVMDIFlagIntroducedVirtual = 1 << 18,
  LLVMDIFlagBitField = 1 << 19,
  LLVMDIFlagNoReturn = 1 << 20,
  LLVMDIFlagTypePassByValue = 1 << 22,
  LLVMDIFlagTypePassByReference = 1 << 23,
  LLVMDIFlagEnumClass = 1 << 24,
  LLVMDIFlagFixedEnum = LLVMDIFlagEnumClass, // Deprecated.
  LLVMDIFlagThunk = 1 << 25,
  LLVMDIFlagNonTrivial = 1 << 26,
  LLVMDIFlagBigEndian = 1 << 27,
  LLVMDIFlagLittleEndian = 1 << 28,
  LLVMDIFlagIndirectVirtualBase = (1 << 2) | (1 << 5),
  LLVMDIFlagAccessibility = LLVMDIFlagPrivate | LLVMDIFlagProtected |
                            LLVMDIFlagPublic,
  LLVMDIFlagPtrToMemberRep = LLVMDIFlagSingleInheritance |
                             LLVMDIFlagMultipleInheritance |
                             LLVMDIFlagVirtualInheritance
} LLVMDIFlags;

/**
 * Source languages known by DWARF.
 */
typedef enum {
  LLVMDWARFSourceLanguageC89,
  LLVMDWARFSourceLanguageC,
  LLVMDWARFSourceLanguageAda83,
  LLVMDWARFSourceLanguageC_plus_plus,
  LLVMDWARFSourceLanguageCobol74,
  LLVMDWARFSourceLanguageCobol85,
  LLVMDWARFSourceLanguageFortran77,
  LLVMDWARFSourceLanguageFortran90,
  LLVMDWARFSourceLanguagePascal83,
  LLVMDWARFSourceLanguageModula2,
  // New in DWARF v3:
  LLVMDWARFSourceLanguageJava,
  LLVMDWARFSourceLanguageC99,
  LLVMDWARFSourceLanguageAda95,
  LLVMDWARFSourceLanguageFortran95,
  LLVMDWARFSourceLanguagePLI,
  LLVMDWARFSourceLanguageObjC,
  LLVMDWARFSourceLanguageObjC_plus_plus,
  LLVMDWARFSourceLanguageUPC,
  LLVMDWARFSourceLanguageD,
  // New in DWARF v4:
  LLVMDWARFSourceLanguagePython,
  // New in DWARF v5:
  LLVMDWARFSourceLanguageOpenCL,
  LLVMDWARFSourceLanguageGo,
  LLVMDWARFSourceLanguageModula3,
  LLVMDWARFSourceLanguageHaskell,
  LLVMDWARFSourceLanguageC_plus_plus_03,
  LLVMDWARFSourceLanguageC_plus_plus_11,
  LLVMDWARFSourceLanguageOCaml,
  LLVMDWARFSourceLanguageRust,
  LLVMDWARFSourceLanguageC11,
  LLVMDWARFSourceLanguageSwift,
  LLVMDWARFSourceLanguageJulia,
  LLVMDWARFSourceLanguageDylan,
  LLVMDWARFSourceLanguageC_plus_plus_14,
  LLVMDWARFSourceLanguageFortran03,
  LLVMDWARFSourceLanguageFortran08,
  LLVMDWARFSourceLanguageRenderScript,
  LLVMDWARFSourceLanguageBLISS,
  // Vendor extensions:
  LLVMDWARFSourceLanguageMips_Assembler,
  LLVMDWARFSourceLanguageGOOGLE_RenderScript,
  LLVMDWARFSourceLanguageBORLAND_Delphi
} LLVMDWARFSourceLanguage;

/**
 * The amount of debug information to emit.
 */
typedef enum {
    LLVMDWARFEmissionNone = 0,
    LLVMDWARFEmissionFull,
    LLVMDWARFEmissionLineTablesOnly
} LLVMDWARFEmissionKind;

/**
 * The kind of metadata nodes.
 */
enum {
  LLVMMDStringMetadataKind,
  LLVMConstantAsMetadataMetadataKind,
  LLVMLocalAsMetadataMetadataKind,
  LLVMDistinctMDOperandPlaceholderMetadataKind,
  LLVMMDTupleMetadataKind,
  LLVMDILocationMetadataKind,
  LLVMDIExpressionMetadataKind,
  LLVMDIGlobalVariableExpressionMetadataKind,
  LLVMGenericDINodeMetadataKind,
  LLVMDISubrangeMetadataKind,
  LLVMDIEnumeratorMetadataKind,
  LLVMDIBasicTypeMetadataKind,
  LLVMDIDerivedTypeMetadataKind,
  LLVMDICompositeTypeMetadataKind,
  LLVMDISubroutineTypeMetadataKind,
  LLVMDIFileMetadataKind,
  LLVMDICompileUnitMetadataKind,
  LLVMDISubprogramMetadataKind,
  LLVMDILexicalBlockMetadataKind,
  LLVMDILexicalBlockFileMetadataKind,
  LLVMDINamespaceMetadataKind,
  LLVMDIModuleMetadataKind,
  LLVMDITemplateTypeParameterMetadataKind,
  LLVMDITemplateValueParameterMetadataKind,
  LLVMDIGlobalVariableMetadataKind,
  LLVMDILocalVariableMetadataKind,
  LLVMDILabelMetadataKind,
  LLVMDIObjCPropertyMetadataKind,
  LLVMDIImportedEntityMetadataKind,
  LLVMDIMacroMetadataKind,
  LLVMDIMacroFileMetadataKind,
<<<<<<< HEAD
  LLVMTicketNodeMetadataKind
=======
  LLVMDICommonBlockMetadataKind
>>>>>>> c89a3d78
};
typedef unsigned LLVMMetadataKind;

/**
 * An LLVM DWARF type encoding.
 */
typedef unsigned LLVMDWARFTypeEncoding;

/**
 * The current debug metadata version number.
 */
unsigned LLVMDebugMetadataVersion(void);

/**
 * The version of debug metadata that's present in the provided \c Module.
 */
unsigned LLVMGetModuleDebugMetadataVersion(LLVMModuleRef Module);

/**
 * Strip debug info in the module if it exists.
 * To do this, we remove all calls to the debugger intrinsics and any named
 * metadata for debugging. We also remove debug locations for instructions.
 * Return true if module is modified.
 */
LLVMBool LLVMStripModuleDebugInfo(LLVMModuleRef Module);

/**
 * Construct a builder for a module, and do not allow for unresolved nodes
 * attached to the module.
 */
LLVMDIBuilderRef LLVMCreateDIBuilderDisallowUnresolved(LLVMModuleRef M);

/**
 * Construct a builder for a module and collect unresolved nodes attached
 * to the module in order to resolve cycles during a call to
 * \c LLVMDIBuilderFinalize.
 */
LLVMDIBuilderRef LLVMCreateDIBuilder(LLVMModuleRef M);

/**
 * Deallocates the \c DIBuilder and everything it owns.
 * @note You must call \c LLVMDIBuilderFinalize before this
 */
void LLVMDisposeDIBuilder(LLVMDIBuilderRef Builder);

/**
 * Construct any deferred debug info descriptors.
 */
void LLVMDIBuilderFinalize(LLVMDIBuilderRef Builder);

/**
 * A CompileUnit provides an anchor for all debugging
 * information generated during this instance of compilation.
 * \param Lang          Source programming language, eg.
 *                      \c LLVMDWARFSourceLanguageC99
 * \param FileRef       File info.
 * \param Producer      Identify the producer of debugging information
 *                      and code.  Usually this is a compiler
 *                      version string.
 * \param ProducerLen   The length of the C string passed to \c Producer.
 * \param isOptimized   A boolean flag which indicates whether optimization
 *                      is enabled or not.
 * \param Flags         This string lists command line options. This
 *                      string is directly embedded in debug info
 *                      output which may be used by a tool
 *                      analyzing generated debugging information.
 * \param FlagsLen      The length of the C string passed to \c Flags.
 * \param RuntimeVer    This indicates runtime version for languages like
 *                      Objective-C.
 * \param SplitName     The name of the file that we'll split debug info
 *                      out into.
 * \param SplitNameLen  The length of the C string passed to \c SplitName.
 * \param Kind          The kind of debug information to generate.
 * \param DWOId         The DWOId if this is a split skeleton compile unit.
 * \param SplitDebugInlining    Whether to emit inline debug info.
 * \param DebugInfoForProfiling Whether to emit extra debug info for
 *                              profile collection.
 */
LLVMMetadataRef LLVMDIBuilderCreateCompileUnit(
    LLVMDIBuilderRef Builder, LLVMDWARFSourceLanguage Lang,
    LLVMMetadataRef FileRef, const char *Producer, size_t ProducerLen,
    LLVMBool isOptimized, const char *Flags, size_t FlagsLen,
    unsigned RuntimeVer, const char *SplitName, size_t SplitNameLen,
    LLVMDWARFEmissionKind Kind, unsigned DWOId, LLVMBool SplitDebugInlining,
    LLVMBool DebugInfoForProfiling);

/**
 * Create a file descriptor to hold debugging information for a file.
 * \param Builder      The \c DIBuilder.
 * \param Filename     File name.
 * \param FilenameLen  The length of the C string passed to \c Filename.
 * \param Directory    Directory.
 * \param DirectoryLen The length of the C string passed to \c Directory.
 */
LLVMMetadataRef
LLVMDIBuilderCreateFile(LLVMDIBuilderRef Builder, const char *Filename,
                        size_t FilenameLen, const char *Directory,
                        size_t DirectoryLen);

/**
 * Creates a new descriptor for a module with the specified parent scope.
 * \param Builder         The \c DIBuilder.
 * \param ParentScope     The parent scope containing this module declaration.
 * \param Name            Module name.
 * \param NameLen         The length of the C string passed to \c Name.
 * \param ConfigMacros    A space-separated shell-quoted list of -D macro
                          definitions as they would appear on a command line.
 * \param ConfigMacrosLen The length of the C string passed to \c ConfigMacros.
 * \param IncludePath     The path to the module map file.
 * \param IncludePathLen  The length of the C string passed to \c IncludePath.
 * \param ISysRoot        The Clang system root (value of -isysroot).
 * \param ISysRootLen     The length of the C string passed to \c ISysRoot.
 */
LLVMMetadataRef
LLVMDIBuilderCreateModule(LLVMDIBuilderRef Builder, LLVMMetadataRef ParentScope,
                          const char *Name, size_t NameLen,
                          const char *ConfigMacros, size_t ConfigMacrosLen,
                          const char *IncludePath, size_t IncludePathLen,
                          const char *ISysRoot, size_t ISysRootLen);

/**
 * Creates a new descriptor for a namespace with the specified parent scope.
 * \param Builder          The \c DIBuilder.
 * \param ParentScope      The parent scope containing this module declaration.
 * \param Name             NameSpace name.
 * \param NameLen          The length of the C string passed to \c Name.
 * \param ExportSymbols    Whether or not the namespace exports symbols, e.g.
 *                         this is true of C++ inline namespaces.
 */
LLVMMetadataRef
LLVMDIBuilderCreateNameSpace(LLVMDIBuilderRef Builder,
                             LLVMMetadataRef ParentScope,
                             const char *Name, size_t NameLen,
                             LLVMBool ExportSymbols);

/**
 * Create a new descriptor for the specified subprogram.
 * \param Builder         The \c DIBuilder.
 * \param Scope           Function scope.
 * \param Name            Function name.
 * \param NameLen         Length of enumeration name.
 * \param LinkageName     Mangled function name.
 * \param LinkageNameLen  Length of linkage name.
 * \param File            File where this variable is defined.
 * \param LineNo          Line number.
 * \param Ty              Function type.
 * \param IsLocalToUnit   True if this function is not externally visible.
 * \param IsDefinition    True if this is a function definition.
 * \param ScopeLine       Set to the beginning of the scope this starts
 * \param Flags           E.g.: \c LLVMDIFlagLValueReference. These flags are
 *                        used to emit dwarf attributes.
 * \param IsOptimized     True if optimization is ON.
 */
LLVMMetadataRef LLVMDIBuilderCreateFunction(
    LLVMDIBuilderRef Builder, LLVMMetadataRef Scope, const char *Name,
    size_t NameLen, const char *LinkageName, size_t LinkageNameLen,
    LLVMMetadataRef File, unsigned LineNo, LLVMMetadataRef Ty,
    LLVMBool IsLocalToUnit, LLVMBool IsDefinition,
    unsigned ScopeLine, LLVMDIFlags Flags, LLVMBool IsOptimized);

/**
 * Create a descriptor for a lexical block with the specified parent context.
 * \param Builder      The \c DIBuilder.
 * \param Scope        Parent lexical block.
 * \param File         Source file.
 * \param Line         The line in the source file.
 * \param Column       The column in the source file.
 */
LLVMMetadataRef LLVMDIBuilderCreateLexicalBlock(
    LLVMDIBuilderRef Builder, LLVMMetadataRef Scope,
    LLVMMetadataRef File, unsigned Line, unsigned Column);

/**
 * Create a descriptor for a lexical block with a new file attached.
 * \param Builder        The \c DIBuilder.
 * \param Scope          Lexical block.
 * \param File           Source file.
 * \param Discriminator  DWARF path discriminator value.
 */
LLVMMetadataRef
LLVMDIBuilderCreateLexicalBlockFile(LLVMDIBuilderRef Builder,
                                    LLVMMetadataRef Scope,
                                    LLVMMetadataRef File,
                                    unsigned Discriminator);

/**
 * Create a descriptor for an imported namespace. Suitable for e.g. C++
 * using declarations.
 * \param Builder    The \c DIBuilder.
 * \param Scope      The scope this module is imported into
 * \param File       File where the declaration is located.
 * \param Line       Line number of the declaration.
 */
LLVMMetadataRef
LLVMDIBuilderCreateImportedModuleFromNamespace(LLVMDIBuilderRef Builder,
                                               LLVMMetadataRef Scope,
                                               LLVMMetadataRef NS,
                                               LLVMMetadataRef File,
                                               unsigned Line);

/**
 * Create a descriptor for an imported module that aliases another
 * imported entity descriptor.
 * \param Builder        The \c DIBuilder.
 * \param Scope          The scope this module is imported into
 * \param ImportedEntity Previous imported entity to alias.
 * \param File           File where the declaration is located.
 * \param Line           Line number of the declaration.
 */
LLVMMetadataRef
LLVMDIBuilderCreateImportedModuleFromAlias(LLVMDIBuilderRef Builder,
                                           LLVMMetadataRef Scope,
                                           LLVMMetadataRef ImportedEntity,
                                           LLVMMetadataRef File,
                                           unsigned Line);

/**
 * Create a descriptor for an imported module.
 * \param Builder    The \c DIBuilder.
 * \param Scope      The scope this module is imported into
 * \param M          The module being imported here
 * \param File       File where the declaration is located.
 * \param Line       Line number of the declaration.
 */
LLVMMetadataRef
LLVMDIBuilderCreateImportedModuleFromModule(LLVMDIBuilderRef Builder,
                                            LLVMMetadataRef Scope,
                                            LLVMMetadataRef M,
                                            LLVMMetadataRef File,
                                            unsigned Line);

/**
 * Create a descriptor for an imported function, type, or variable.  Suitable
 * for e.g. FORTRAN-style USE declarations.
 * \param Builder    The DIBuilder.
 * \param Scope      The scope this module is imported into.
 * \param Decl       The declaration (or definition) of a function, type,
                     or variable.
 * \param File       File where the declaration is located.
 * \param Line       Line number of the declaration.
 * \param Name       A name that uniquely identifies this imported declaration.
 * \param NameLen    The length of the C string passed to \c Name.
 */
LLVMMetadataRef
LLVMDIBuilderCreateImportedDeclaration(LLVMDIBuilderRef Builder,
                                       LLVMMetadataRef Scope,
                                       LLVMMetadataRef Decl,
                                       LLVMMetadataRef File,
                                       unsigned Line,
                                       const char *Name, size_t NameLen);

/**
 * Creates a new DebugLocation that describes a source location.
 * \param Line The line in the source file.
 * \param Column The column in the source file.
 * \param Scope The scope in which the location resides.
 * \param InlinedAt The scope where this location was inlined, if at all.
 *                  (optional).
 * \note If the item to which this location is attached cannot be
 *       attributed to a source line, pass 0 for the line and column.
 */
LLVMMetadataRef
LLVMDIBuilderCreateDebugLocation(LLVMContextRef Ctx, unsigned Line,
                                 unsigned Column, LLVMMetadataRef Scope,
                                 LLVMMetadataRef InlinedAt);

/**
 * Get the line number of this debug location.
 * \param Location     The debug location.
 *
 * @see DILocation::getLine()
 */
unsigned LLVMDILocationGetLine(LLVMMetadataRef Location);

/**
 * Get the column number of this debug location.
 * \param Location     The debug location.
 *
 * @see DILocation::getColumn()
 */
unsigned LLVMDILocationGetColumn(LLVMMetadataRef Location);

/**
 * Get the local scope associated with this debug location.
 * \param Location     The debug location.
 *
 * @see DILocation::getScope()
 */
LLVMMetadataRef LLVMDILocationGetScope(LLVMMetadataRef Location);

/**
 * Get the "inline at" location associated with this debug location.
 * \param Location     The debug location.
 *
 * @see DILocation::getInlinedAt()
 */
LLVMMetadataRef LLVMDILocationGetInlinedAt(LLVMMetadataRef Location);

/**
 * Get the metadata of the file associated with a given scope.
 * \param Scope     The scope object.
 *
 * @see DIScope::getFile()
 */
LLVMMetadataRef LLVMDIScopeGetFile(LLVMMetadataRef Scope);

/**
 * Get the directory of a given file.
 * \param File     The file object.
 * \param Len      The length of the returned string.
 *
 * @see DIFile::getDirectory()
 */
const char *LLVMDIFileGetDirectory(LLVMMetadataRef File, unsigned *Len);

/**
 * Get the name of a given file.
 * \param File     The file object.
 * \param Len      The length of the returned string.
 *
 * @see DIFile::getFilename()
 */
const char *LLVMDIFileGetFilename(LLVMMetadataRef File, unsigned *Len);

/**
 * Get the source of a given file.
 * \param File     The file object.
 * \param Len      The length of the returned string.
 *
 * @see DIFile::getSource()
 */
const char *LLVMDIFileGetSource(LLVMMetadataRef File, unsigned *Len);

/**
 * Create a type array.
 * \param Builder        The DIBuilder.
 * \param Data           The type elements.
 * \param NumElements    Number of type elements.
 */
LLVMMetadataRef LLVMDIBuilderGetOrCreateTypeArray(LLVMDIBuilderRef Builder,
                                                  LLVMMetadataRef *Data,
                                                  size_t NumElements);

/**
 * Create subroutine type.
 * \param Builder        The DIBuilder.
 * \param File            The file in which the subroutine resides.
 * \param ParameterTypes  An array of subroutine parameter types. This
 *                        includes return type at 0th index.
 * \param NumParameterTypes The number of parameter types in \c ParameterTypes
 * \param Flags           E.g.: \c LLVMDIFlagLValueReference.
 *                        These flags are used to emit dwarf attributes.
 */
LLVMMetadataRef
LLVMDIBuilderCreateSubroutineType(LLVMDIBuilderRef Builder,
                                  LLVMMetadataRef File,
                                  LLVMMetadataRef *ParameterTypes,
                                  unsigned NumParameterTypes,
                                  LLVMDIFlags Flags);

/**
 * Create debugging information entry for an enumerator.
 * @param Builder        The DIBuilder.
 * @param Name           Enumerator name.
 * @param NameLen        Length of enumerator name.
 * @param Value          Enumerator value.
 * @param IsUnsigned     True if the value is unsigned.
 */
LLVMMetadataRef LLVMDIBuilderCreateEnumerator(LLVMDIBuilderRef Builder,
                                              const char *Name, size_t NameLen,
                                              int64_t Value,
                                              LLVMBool IsUnsigned);

/**
 * Create debugging information entry for an enumeration.
 * \param Builder        The DIBuilder.
 * \param Scope          Scope in which this enumeration is defined.
 * \param Name           Enumeration name.
 * \param NameLen        Length of enumeration name.
 * \param File           File where this member is defined.
 * \param LineNumber     Line number.
 * \param SizeInBits     Member size.
 * \param AlignInBits    Member alignment.
 * \param Elements       Enumeration elements.
 * \param NumElements    Number of enumeration elements.
 * \param ClassTy        Underlying type of a C++11/ObjC fixed enum.
 */
LLVMMetadataRef LLVMDIBuilderCreateEnumerationType(
    LLVMDIBuilderRef Builder, LLVMMetadataRef Scope, const char *Name,
    size_t NameLen, LLVMMetadataRef File, unsigned LineNumber,
    uint64_t SizeInBits, uint32_t AlignInBits, LLVMMetadataRef *Elements,
    unsigned NumElements, LLVMMetadataRef ClassTy);

/**
 * Create debugging information entry for a union.
 * \param Builder      The DIBuilder.
 * \param Scope        Scope in which this union is defined.
 * \param Name         Union name.
 * \param NameLen      Length of union name.
 * \param File         File where this member is defined.
 * \param LineNumber   Line number.
 * \param SizeInBits   Member size.
 * \param AlignInBits  Member alignment.
 * \param Flags        Flags to encode member attribute, e.g. private
 * \param Elements     Union elements.
 * \param NumElements  Number of union elements.
 * \param RunTimeLang  Optional parameter, Objective-C runtime version.
 * \param UniqueId     A unique identifier for the union.
 * \param UniqueIdLen  Length of unique identifier.
 */
LLVMMetadataRef LLVMDIBuilderCreateUnionType(
    LLVMDIBuilderRef Builder, LLVMMetadataRef Scope, const char *Name,
    size_t NameLen, LLVMMetadataRef File, unsigned LineNumber,
    uint64_t SizeInBits, uint32_t AlignInBits, LLVMDIFlags Flags,
    LLVMMetadataRef *Elements, unsigned NumElements, unsigned RunTimeLang,
    const char *UniqueId, size_t UniqueIdLen);


/**
 * Create debugging information entry for an array.
 * \param Builder      The DIBuilder.
 * \param Size         Array size.
 * \param AlignInBits  Alignment.
 * \param Ty           Element type.
 * \param Subscripts   Subscripts.
 * \param NumSubscripts Number of subscripts.
 */
LLVMMetadataRef
LLVMDIBuilderCreateArrayType(LLVMDIBuilderRef Builder, uint64_t Size,
                             uint32_t AlignInBits, LLVMMetadataRef Ty,
                             LLVMMetadataRef *Subscripts,
                             unsigned NumSubscripts);

/**
 * Create debugging information entry for a vector type.
 * \param Builder      The DIBuilder.
 * \param Size         Vector size.
 * \param AlignInBits  Alignment.
 * \param Ty           Element type.
 * \param Subscripts   Subscripts.
 * \param NumSubscripts Number of subscripts.
 */
LLVMMetadataRef
LLVMDIBuilderCreateVectorType(LLVMDIBuilderRef Builder, uint64_t Size,
                              uint32_t AlignInBits, LLVMMetadataRef Ty,
                              LLVMMetadataRef *Subscripts,
                              unsigned NumSubscripts);

/**
 * Create a DWARF unspecified type.
 * \param Builder   The DIBuilder.
 * \param Name      The unspecified type's name.
 * \param NameLen   Length of type name.
 */
LLVMMetadataRef
LLVMDIBuilderCreateUnspecifiedType(LLVMDIBuilderRef Builder, const char *Name,
                                   size_t NameLen);

/**
 * Create debugging information entry for a basic
 * type.
 * \param Builder     The DIBuilder.
 * \param Name        Type name.
 * \param NameLen     Length of type name.
 * \param SizeInBits  Size of the type.
 * \param Encoding    DWARF encoding code, e.g. \c LLVMDWARFTypeEncoding_float.
 * \param Flags       Flags to encode optional attribute like endianity
 */
LLVMMetadataRef
LLVMDIBuilderCreateBasicType(LLVMDIBuilderRef Builder, const char *Name,
                             size_t NameLen, uint64_t SizeInBits,
                             LLVMDWARFTypeEncoding Encoding,
                             LLVMDIFlags Flags);

/**
 * Create debugging information entry for a pointer.
 * \param Builder     The DIBuilder.
 * \param PointeeTy         Type pointed by this pointer.
 * \param SizeInBits        Size.
 * \param AlignInBits       Alignment. (optional, pass 0 to ignore)
 * \param AddressSpace      DWARF address space. (optional, pass 0 to ignore)
 * \param Name              Pointer type name. (optional)
 * \param NameLen           Length of pointer type name. (optional)
 */
LLVMMetadataRef LLVMDIBuilderCreatePointerType(
    LLVMDIBuilderRef Builder, LLVMMetadataRef PointeeTy,
    uint64_t SizeInBits, uint32_t AlignInBits, unsigned AddressSpace,
    const char *Name, size_t NameLen);

/**
 * Create debugging information entry for a struct.
 * \param Builder     The DIBuilder.
 * \param Scope        Scope in which this struct is defined.
 * \param Name         Struct name.
 * \param NameLen      Struct name length.
 * \param File         File where this member is defined.
 * \param LineNumber   Line number.
 * \param SizeInBits   Member size.
 * \param AlignInBits  Member alignment.
 * \param Flags        Flags to encode member attribute, e.g. private
 * \param Elements     Struct elements.
 * \param NumElements  Number of struct elements.
 * \param RunTimeLang  Optional parameter, Objective-C runtime version.
 * \param VTableHolder The object containing the vtable for the struct.
 * \param UniqueId     A unique identifier for the struct.
 * \param UniqueIdLen  Length of the unique identifier for the struct.
 */
LLVMMetadataRef LLVMDIBuilderCreateStructType(
    LLVMDIBuilderRef Builder, LLVMMetadataRef Scope, const char *Name,
    size_t NameLen, LLVMMetadataRef File, unsigned LineNumber,
    uint64_t SizeInBits, uint32_t AlignInBits, LLVMDIFlags Flags,
    LLVMMetadataRef DerivedFrom, LLVMMetadataRef *Elements,
    unsigned NumElements, unsigned RunTimeLang, LLVMMetadataRef VTableHolder,
    const char *UniqueId, size_t UniqueIdLen);

/**
 * Create debugging information entry for a member.
 * \param Builder      The DIBuilder.
 * \param Scope        Member scope.
 * \param Name         Member name.
 * \param NameLen      Length of member name.
 * \param File         File where this member is defined.
 * \param LineNo       Line number.
 * \param SizeInBits   Member size.
 * \param AlignInBits  Member alignment.
 * \param OffsetInBits Member offset.
 * \param Flags        Flags to encode member attribute, e.g. private
 * \param Ty           Parent type.
 */
LLVMMetadataRef LLVMDIBuilderCreateMemberType(
    LLVMDIBuilderRef Builder, LLVMMetadataRef Scope, const char *Name,
    size_t NameLen, LLVMMetadataRef File, unsigned LineNo,
    uint64_t SizeInBits, uint32_t AlignInBits, uint64_t OffsetInBits,
    LLVMDIFlags Flags, LLVMMetadataRef Ty);

/**
 * Create debugging information entry for a
 * C++ static data member.
 * \param Builder      The DIBuilder.
 * \param Scope        Member scope.
 * \param Name         Member name.
 * \param NameLen      Length of member name.
 * \param File         File where this member is declared.
 * \param LineNumber   Line number.
 * \param Type         Type of the static member.
 * \param Flags        Flags to encode member attribute, e.g. private.
 * \param ConstantVal  Const initializer of the member.
 * \param AlignInBits  Member alignment.
 */
LLVMMetadataRef
LLVMDIBuilderCreateStaticMemberType(
    LLVMDIBuilderRef Builder, LLVMMetadataRef Scope, const char *Name,
    size_t NameLen, LLVMMetadataRef File, unsigned LineNumber,
    LLVMMetadataRef Type, LLVMDIFlags Flags, LLVMValueRef ConstantVal,
    uint32_t AlignInBits);

/**
 * Create debugging information entry for a pointer to member.
 * \param Builder      The DIBuilder.
 * \param PointeeType  Type pointed to by this pointer.
 * \param ClassType    Type for which this pointer points to members of.
 * \param SizeInBits   Size.
 * \param AlignInBits  Alignment.
 * \param Flags        Flags.
 */
LLVMMetadataRef
LLVMDIBuilderCreateMemberPointerType(LLVMDIBuilderRef Builder,
                                     LLVMMetadataRef PointeeType,
                                     LLVMMetadataRef ClassType,
                                     uint64_t SizeInBits,
                                     uint32_t AlignInBits,
                                     LLVMDIFlags Flags);
/**
 * Create debugging information entry for Objective-C instance variable.
 * \param Builder      The DIBuilder.
 * \param Name         Member name.
 * \param NameLen      The length of the C string passed to \c Name.
 * \param File         File where this member is defined.
 * \param LineNo       Line number.
 * \param SizeInBits   Member size.
 * \param AlignInBits  Member alignment.
 * \param OffsetInBits Member offset.
 * \param Flags        Flags to encode member attribute, e.g. private
 * \param Ty           Parent type.
 * \param PropertyNode Property associated with this ivar.
 */
LLVMMetadataRef
LLVMDIBuilderCreateObjCIVar(LLVMDIBuilderRef Builder,
                            const char *Name, size_t NameLen,
                            LLVMMetadataRef File, unsigned LineNo,
                            uint64_t SizeInBits, uint32_t AlignInBits,
                            uint64_t OffsetInBits, LLVMDIFlags Flags,
                            LLVMMetadataRef Ty, LLVMMetadataRef PropertyNode);

/**
 * Create debugging information entry for Objective-C property.
 * \param Builder            The DIBuilder.
 * \param Name               Property name.
 * \param NameLen            The length of the C string passed to \c Name.
 * \param File               File where this property is defined.
 * \param LineNo             Line number.
 * \param GetterName         Name of the Objective C property getter selector.
 * \param GetterNameLen      The length of the C string passed to \c GetterName.
 * \param SetterName         Name of the Objective C property setter selector.
 * \param SetterNameLen      The length of the C string passed to \c SetterName.
 * \param PropertyAttributes Objective C property attributes.
 * \param Ty                 Type.
 */
LLVMMetadataRef
LLVMDIBuilderCreateObjCProperty(LLVMDIBuilderRef Builder,
                                const char *Name, size_t NameLen,
                                LLVMMetadataRef File, unsigned LineNo,
                                const char *GetterName, size_t GetterNameLen,
                                const char *SetterName, size_t SetterNameLen,
                                unsigned PropertyAttributes,
                                LLVMMetadataRef Ty);

/**
 * Create a uniqued DIType* clone with FlagObjectPointer and FlagArtificial set.
 * \param Builder   The DIBuilder.
 * \param Type      The underlying type to which this pointer points.
 */
LLVMMetadataRef
LLVMDIBuilderCreateObjectPointerType(LLVMDIBuilderRef Builder,
                                     LLVMMetadataRef Type);

/**
 * Create debugging information entry for a qualified
 * type, e.g. 'const int'.
 * \param Builder     The DIBuilder.
 * \param Tag         Tag identifying type,
 *                    e.g. LLVMDWARFTypeQualifier_volatile_type
 * \param Type        Base Type.
 */
LLVMMetadataRef
LLVMDIBuilderCreateQualifiedType(LLVMDIBuilderRef Builder, unsigned Tag,
                                 LLVMMetadataRef Type);

/**
 * Create debugging information entry for a c++
 * style reference or rvalue reference type.
 * \param Builder   The DIBuilder.
 * \param Tag       Tag identifying type,
 * \param Type      Base Type.
 */
LLVMMetadataRef
LLVMDIBuilderCreateReferenceType(LLVMDIBuilderRef Builder, unsigned Tag,
                                 LLVMMetadataRef Type);

/**
 * Create C++11 nullptr type.
 * \param Builder   The DIBuilder.
 */
LLVMMetadataRef
LLVMDIBuilderCreateNullPtrType(LLVMDIBuilderRef Builder);

/**
 * Create debugging information entry for a typedef.
 * \param Builder    The DIBuilder.
 * \param Type       Original type.
 * \param Name       Typedef name.
 * \param File       File where this type is defined.
 * \param LineNo     Line number.
 * \param Scope      The surrounding context for the typedef.
 */
LLVMMetadataRef
LLVMDIBuilderCreateTypedef(LLVMDIBuilderRef Builder, LLVMMetadataRef Type,
                           const char *Name, size_t NameLen,
                           LLVMMetadataRef File, unsigned LineNo,
                           LLVMMetadataRef Scope);

/**
 * Create debugging information entry to establish inheritance relationship
 * between two types.
 * \param Builder       The DIBuilder.
 * \param Ty            Original type.
 * \param BaseTy        Base type. Ty is inherits from base.
 * \param BaseOffset    Base offset.
 * \param VBPtrOffset  Virtual base pointer offset.
 * \param Flags         Flags to describe inheritance attribute, e.g. private
 */
LLVMMetadataRef
LLVMDIBuilderCreateInheritance(LLVMDIBuilderRef Builder,
                               LLVMMetadataRef Ty, LLVMMetadataRef BaseTy,
                               uint64_t BaseOffset, uint32_t VBPtrOffset,
                               LLVMDIFlags Flags);

/**
 * Create a permanent forward-declared type.
 * \param Builder             The DIBuilder.
 * \param Tag                 A unique tag for this type.
 * \param Name                Type name.
 * \param NameLen             Length of type name.
 * \param Scope               Type scope.
 * \param File                File where this type is defined.
 * \param Line                Line number where this type is defined.
 * \param RuntimeLang         Indicates runtime version for languages like
 *                            Objective-C.
 * \param SizeInBits          Member size.
 * \param AlignInBits         Member alignment.
 * \param UniqueIdentifier    A unique identifier for the type.
 * \param UniqueIdentifierLen Length of the unique identifier.
 */
LLVMMetadataRef LLVMDIBuilderCreateForwardDecl(
    LLVMDIBuilderRef Builder, unsigned Tag, const char *Name,
    size_t NameLen, LLVMMetadataRef Scope, LLVMMetadataRef File, unsigned Line,
    unsigned RuntimeLang, uint64_t SizeInBits, uint32_t AlignInBits,
    const char *UniqueIdentifier, size_t UniqueIdentifierLen);

/**
 * Create a temporary forward-declared type.
 * \param Builder             The DIBuilder.
 * \param Tag                 A unique tag for this type.
 * \param Name                Type name.
 * \param NameLen             Length of type name.
 * \param Scope               Type scope.
 * \param File                File where this type is defined.
 * \param Line                Line number where this type is defined.
 * \param RuntimeLang         Indicates runtime version for languages like
 *                            Objective-C.
 * \param SizeInBits          Member size.
 * \param AlignInBits         Member alignment.
 * \param Flags               Flags.
 * \param UniqueIdentifier    A unique identifier for the type.
 * \param UniqueIdentifierLen Length of the unique identifier.
 */
LLVMMetadataRef
LLVMDIBuilderCreateReplaceableCompositeType(
    LLVMDIBuilderRef Builder, unsigned Tag, const char *Name,
    size_t NameLen, LLVMMetadataRef Scope, LLVMMetadataRef File, unsigned Line,
    unsigned RuntimeLang, uint64_t SizeInBits, uint32_t AlignInBits,
    LLVMDIFlags Flags, const char *UniqueIdentifier,
    size_t UniqueIdentifierLen);

/**
 * Create debugging information entry for a bit field member.
 * \param Builder             The DIBuilder.
 * \param Scope               Member scope.
 * \param Name                Member name.
 * \param NameLen             Length of member name.
 * \param File                File where this member is defined.
 * \param LineNumber          Line number.
 * \param SizeInBits          Member size.
 * \param OffsetInBits        Member offset.
 * \param StorageOffsetInBits Member storage offset.
 * \param Flags               Flags to encode member attribute.
 * \param Type                Parent type.
 */
LLVMMetadataRef
LLVMDIBuilderCreateBitFieldMemberType(LLVMDIBuilderRef Builder,
                                      LLVMMetadataRef Scope,
                                      const char *Name, size_t NameLen,
                                      LLVMMetadataRef File, unsigned LineNumber,
                                      uint64_t SizeInBits,
                                      uint64_t OffsetInBits,
                                      uint64_t StorageOffsetInBits,
                                      LLVMDIFlags Flags, LLVMMetadataRef Type);

/**
 * Create debugging information entry for a class.
 * \param Scope               Scope in which this class is defined.
 * \param Name                Class name.
 * \param NameLen             The length of the C string passed to \c Name.
 * \param File                File where this member is defined.
 * \param LineNumber          Line number.
 * \param SizeInBits          Member size.
 * \param AlignInBits         Member alignment.
 * \param OffsetInBits        Member offset.
 * \param Flags               Flags to encode member attribute, e.g. private.
 * \param DerivedFrom         Debug info of the base class of this type.
 * \param Elements            Class members.
 * \param NumElements         Number of class elements.
 * \param VTableHolder        Debug info of the base class that contains vtable
 *                            for this type. This is used in
 *                            DW_AT_containing_type. See DWARF documentation
 *                            for more info.
 * \param TemplateParamsNode  Template type parameters.
 * \param UniqueIdentifier    A unique identifier for the type.
 * \param UniqueIdentifierLen Length of the unique identifier.
 */
LLVMMetadataRef LLVMDIBuilderCreateClassType(LLVMDIBuilderRef Builder,
    LLVMMetadataRef Scope, const char *Name, size_t NameLen,
    LLVMMetadataRef File, unsigned LineNumber, uint64_t SizeInBits,
    uint32_t AlignInBits, uint64_t OffsetInBits, LLVMDIFlags Flags,
    LLVMMetadataRef DerivedFrom,
    LLVMMetadataRef *Elements, unsigned NumElements,
    LLVMMetadataRef VTableHolder, LLVMMetadataRef TemplateParamsNode,
    const char *UniqueIdentifier, size_t UniqueIdentifierLen);

/**
 * Create a uniqued DIType* clone with FlagArtificial set.
 * \param Builder     The DIBuilder.
 * \param Type        The underlying type.
 */
LLVMMetadataRef
LLVMDIBuilderCreateArtificialType(LLVMDIBuilderRef Builder,
                                  LLVMMetadataRef Type);

/**
 * Get the name of this DIType.
 * \param DType     The DIType.
 * \param Length    The length of the returned string.
 *
 * @see DIType::getName()
 */
const char *LLVMDITypeGetName(LLVMMetadataRef DType, size_t *Length);

/**
 * Get the size of this DIType in bits.
 * \param DType     The DIType.
 *
 * @see DIType::getSizeInBits()
 */
uint64_t LLVMDITypeGetSizeInBits(LLVMMetadataRef DType);

/**
 * Get the offset of this DIType in bits.
 * \param DType     The DIType.
 *
 * @see DIType::getOffsetInBits()
 */
uint64_t LLVMDITypeGetOffsetInBits(LLVMMetadataRef DType);

/**
 * Get the alignment of this DIType in bits.
 * \param DType     The DIType.
 *
 * @see DIType::getAlignInBits()
 */
uint32_t LLVMDITypeGetAlignInBits(LLVMMetadataRef DType);

/**
 * Get the source line where this DIType is declared.
 * \param DType     The DIType.
 *
 * @see DIType::getLine()
 */
unsigned LLVMDITypeGetLine(LLVMMetadataRef DType);

/**
 * Get the flags associated with this DIType.
 * \param DType     The DIType.
 *
 * @see DIType::getFlags()
 */
LLVMDIFlags LLVMDITypeGetFlags(LLVMMetadataRef DType);

/**
 * Create a descriptor for a value range.
 * \param Builder    The DIBuilder.
 * \param LowerBound Lower bound of the subrange, e.g. 0 for C, 1 for Fortran.
 * \param Count      Count of elements in the subrange.
 */
LLVMMetadataRef LLVMDIBuilderGetOrCreateSubrange(LLVMDIBuilderRef Builder,
                                                 int64_t LowerBound,
                                                 int64_t Count);

/**
 * Create an array of DI Nodes.
 * \param Builder        The DIBuilder.
 * \param Data           The DI Node elements.
 * \param NumElements    Number of DI Node elements.
 */
LLVMMetadataRef LLVMDIBuilderGetOrCreateArray(LLVMDIBuilderRef Builder,
                                              LLVMMetadataRef *Data,
                                              size_t NumElements);

/**
 * Create a new descriptor for the specified variable which has a complex
 * address expression for its address.
 * \param Builder     The DIBuilder.
 * \param Addr        An array of complex address operations.
 * \param Length      Length of the address operation array.
 */
LLVMMetadataRef LLVMDIBuilderCreateExpression(LLVMDIBuilderRef Builder,
                                              int64_t *Addr, size_t Length);

/**
 * Create a new descriptor for the specified variable that does not have an
 * address, but does have a constant value.
 * \param Builder     The DIBuilder.
 * \param Value       The constant value.
 */
LLVMMetadataRef
LLVMDIBuilderCreateConstantValueExpression(LLVMDIBuilderRef Builder,
                                           int64_t Value);

/**
 * Create a new descriptor for the specified variable.
 * \param Scope       Variable scope.
 * \param Name        Name of the variable.
 * \param NameLen     The length of the C string passed to \c Name.
 * \param Linkage     Mangled  name of the variable.
 * \param LinkLen     The length of the C string passed to \c Linkage.
 * \param File        File where this variable is defined.
 * \param LineNo      Line number.
 * \param Ty          Variable Type.
 * \param LocalToUnit Boolean flag indicate whether this variable is
 *                    externally visible or not.
 * \param Expr        The location of the global relative to the attached
 *                    GlobalVariable.
 * \param Decl        Reference to the corresponding declaration.
 *                    variables.
 * \param AlignInBits Variable alignment(or 0 if no alignment attr was
 *                    specified)
 */
LLVMMetadataRef LLVMDIBuilderCreateGlobalVariableExpression(
    LLVMDIBuilderRef Builder, LLVMMetadataRef Scope, const char *Name,
    size_t NameLen, const char *Linkage, size_t LinkLen, LLVMMetadataRef File,
    unsigned LineNo, LLVMMetadataRef Ty, LLVMBool LocalToUnit,
    LLVMMetadataRef Expr, LLVMMetadataRef Decl, uint32_t AlignInBits);

/**
 * Retrieves the \c DIVariable associated with this global variable expression.
 * \param GVE    The global variable expression.
 *
 * @see llvm::DIGlobalVariableExpression::getVariable()
 */
LLVMMetadataRef LLVMDIGlobalVariableExpressionGetVariable(LLVMMetadataRef GVE);

/**
 * Retrieves the \c DIExpression associated with this global variable expression.
 * \param GVE    The global variable expression.
 *
 * @see llvm::DIGlobalVariableExpression::getExpression()
 */
LLVMMetadataRef LLVMDIGlobalVariableExpressionGetExpression(
    LLVMMetadataRef GVE);

/**
 * Get the metadata of the file associated with a given variable.
 * \param Var     The variable object.
 *
 * @see DIVariable::getFile()
 */
LLVMMetadataRef LLVMDIVariableGetFile(LLVMMetadataRef Var);

/**
 * Get the metadata of the scope associated with a given variable.
 * \param Var     The variable object.
 *
 * @see DIVariable::getScope()
 */
LLVMMetadataRef LLVMDIVariableGetScope(LLVMMetadataRef Var);

/**
 * Get the source line where this \c DIVariable is declared.
 * \param Var     The DIVariable.
 *
 * @see DIVariable::getLine()
 */
unsigned LLVMDIVariableGetLine(LLVMMetadataRef Var);

/**
 * Create a new temporary \c MDNode.  Suitable for use in constructing cyclic
 * \c MDNode structures. A temporary \c MDNode is not uniqued, may be RAUW'd,
 * and must be manually deleted with \c LLVMDisposeTemporaryMDNode.
 * \param Ctx            The context in which to construct the temporary node.
 * \param Data           The metadata elements.
 * \param NumElements    Number of metadata elements.
 */
LLVMMetadataRef LLVMTemporaryMDNode(LLVMContextRef Ctx, LLVMMetadataRef *Data,
                                    size_t NumElements);

/**
 * Deallocate a temporary node.
 *
 * Calls \c replaceAllUsesWith(nullptr) before deleting, so any remaining
 * references will be reset.
 * \param TempNode    The temporary metadata node.
 */
void LLVMDisposeTemporaryMDNode(LLVMMetadataRef TempNode);

/**
 * Replace all uses of temporary metadata.
 * \param TempTargetMetadata    The temporary metadata node.
 * \param Replacement           The replacement metadata node.
 */
void LLVMMetadataReplaceAllUsesWith(LLVMMetadataRef TempTargetMetadata,
                                    LLVMMetadataRef Replacement);

/**
 * Create a new descriptor for the specified global variable that is temporary
 * and meant to be RAUWed.
 * \param Scope       Variable scope.
 * \param Name        Name of the variable.
 * \param NameLen     The length of the C string passed to \c Name.
 * \param Linkage     Mangled  name of the variable.
 * \param LnkLen      The length of the C string passed to \c Linkage.
 * \param File        File where this variable is defined.
 * \param LineNo      Line number.
 * \param Ty          Variable Type.
 * \param LocalToUnit Boolean flag indicate whether this variable is
 *                    externally visible or not.
 * \param Decl        Reference to the corresponding declaration.
 * \param AlignInBits Variable alignment(or 0 if no alignment attr was
 *                    specified)
 */
LLVMMetadataRef LLVMDIBuilderCreateTempGlobalVariableFwdDecl(
    LLVMDIBuilderRef Builder, LLVMMetadataRef Scope, const char *Name,
    size_t NameLen, const char *Linkage, size_t LnkLen, LLVMMetadataRef File,
    unsigned LineNo, LLVMMetadataRef Ty, LLVMBool LocalToUnit,
    LLVMMetadataRef Decl, uint32_t AlignInBits);

/**
 * Insert a new llvm.dbg.declare intrinsic call before the given instruction.
 * \param Builder     The DIBuilder.
 * \param Storage     The storage of the variable to declare.
 * \param VarInfo     The variable's debug info descriptor.
 * \param Expr        A complex location expression for the variable.
 * \param DebugLoc    Debug info location.
 * \param Instr       Instruction acting as a location for the new intrinsic.
 */
LLVMValueRef LLVMDIBuilderInsertDeclareBefore(
  LLVMDIBuilderRef Builder, LLVMValueRef Storage, LLVMMetadataRef VarInfo,
  LLVMMetadataRef Expr, LLVMMetadataRef DebugLoc, LLVMValueRef Instr);

/**
 * Insert a new llvm.dbg.declare intrinsic call at the end of the given basic
 * block. If the basic block has a terminator instruction, the intrinsic is
 * inserted before that terminator instruction.
 * \param Builder     The DIBuilder.
 * \param Storage     The storage of the variable to declare.
 * \param VarInfo     The variable's debug info descriptor.
 * \param Expr        A complex location expression for the variable.
 * \param DebugLoc    Debug info location.
 * \param Block       Basic block acting as a location for the new intrinsic.
 */
LLVMValueRef LLVMDIBuilderInsertDeclareAtEnd(
    LLVMDIBuilderRef Builder, LLVMValueRef Storage, LLVMMetadataRef VarInfo,
    LLVMMetadataRef Expr, LLVMMetadataRef DebugLoc, LLVMBasicBlockRef Block);

/**
 * Insert a new llvm.dbg.value intrinsic call before the given instruction.
 * \param Builder     The DIBuilder.
 * \param Val         The value of the variable.
 * \param VarInfo     The variable's debug info descriptor.
 * \param Expr        A complex location expression for the variable.
 * \param DebugLoc    Debug info location.
 * \param Instr       Instruction acting as a location for the new intrinsic.
 */
LLVMValueRef LLVMDIBuilderInsertDbgValueBefore(LLVMDIBuilderRef Builder,
                                               LLVMValueRef Val,
                                               LLVMMetadataRef VarInfo,
                                               LLVMMetadataRef Expr,
                                               LLVMMetadataRef DebugLoc,
                                               LLVMValueRef Instr);

/**
 * Insert a new llvm.dbg.value intrinsic call at the end of the given basic
 * block. If the basic block has a terminator instruction, the intrinsic is
 * inserted before that terminator instruction.
 * \param Builder     The DIBuilder.
 * \param Val         The value of the variable.
 * \param VarInfo     The variable's debug info descriptor.
 * \param Expr        A complex location expression for the variable.
 * \param DebugLoc    Debug info location.
 * \param Block       Basic block acting as a location for the new intrinsic.
 */
LLVMValueRef LLVMDIBuilderInsertDbgValueAtEnd(LLVMDIBuilderRef Builder,
                                              LLVMValueRef Val,
                                              LLVMMetadataRef VarInfo,
                                              LLVMMetadataRef Expr,
                                              LLVMMetadataRef DebugLoc,
                                              LLVMBasicBlockRef Block);

/**
 * Create a new descriptor for a local auto variable.
 * \param Builder         The DIBuilder.
 * \param Scope           The local scope the variable is declared in.
 * \param Name            Variable name.
 * \param NameLen         Length of variable name.
 * \param File            File where this variable is defined.
 * \param LineNo          Line number.
 * \param Ty              Metadata describing the type of the variable.
 * \param AlwaysPreserve  If true, this descriptor will survive optimizations.
 * \param Flags           Flags.
 * \param AlignInBits     Variable alignment.
 */
LLVMMetadataRef LLVMDIBuilderCreateAutoVariable(
    LLVMDIBuilderRef Builder, LLVMMetadataRef Scope, const char *Name,
    size_t NameLen, LLVMMetadataRef File, unsigned LineNo, LLVMMetadataRef Ty,
    LLVMBool AlwaysPreserve, LLVMDIFlags Flags, uint32_t AlignInBits);

/**
 * Create a new descriptor for a function parameter variable.
 * \param Builder         The DIBuilder.
 * \param Scope           The local scope the variable is declared in.
 * \param Name            Variable name.
 * \param NameLen         Length of variable name.
 * \param ArgNo           Unique argument number for this variable; starts at 1.
 * \param File            File where this variable is defined.
 * \param LineNo          Line number.
 * \param Ty              Metadata describing the type of the variable.
 * \param AlwaysPreserve  If true, this descriptor will survive optimizations.
 * \param Flags           Flags.
 */
LLVMMetadataRef LLVMDIBuilderCreateParameterVariable(
    LLVMDIBuilderRef Builder, LLVMMetadataRef Scope, const char *Name,
    size_t NameLen, unsigned ArgNo, LLVMMetadataRef File, unsigned LineNo,
    LLVMMetadataRef Ty, LLVMBool AlwaysPreserve, LLVMDIFlags Flags);

/**
 * Get the metadata of the subprogram attached to a function.
 *
 * @see llvm::Function::getSubprogram()
 */
LLVMMetadataRef LLVMGetSubprogram(LLVMValueRef Func);

/**
 * Set the subprogram attached to a function.
 *
 * @see llvm::Function::setSubprogram()
 */
void LLVMSetSubprogram(LLVMValueRef Func, LLVMMetadataRef SP);

/**
 * Get the line associated with a given subprogram.
 * \param Subprogram     The subprogram object.
 *
 * @see DISubprogram::getLine()
 */
unsigned LLVMDISubprogramGetLine(LLVMMetadataRef Subprogram);

/**
 * Get the debug location for the given instruction.
 *
 * @see llvm::Instruction::getDebugLoc()
 */
LLVMMetadataRef LLVMInstructionGetDebugLoc(LLVMValueRef Inst);

/**
 * Set the debug location for the given instruction.
 *
 * To clear the location metadata of the given instruction, pass NULL to \p Loc.
 *
 * @see llvm::Instruction::setDebugLoc()
 */
void LLVMInstructionSetDebugLoc(LLVMValueRef Inst, LLVMMetadataRef Loc);

/**
 * Obtain the enumerated type of a Metadata instance.
 *
 * @see llvm::Metadata::getMetadataID()
 */
LLVMMetadataKind LLVMGetMetadataKind(LLVMMetadataRef Metadata);

#ifdef __cplusplus
} /* end extern "C" */
#endif

#endif<|MERGE_RESOLUTION|>--- conflicted
+++ resolved
@@ -160,11 +160,8 @@
   LLVMDIImportedEntityMetadataKind,
   LLVMDIMacroMetadataKind,
   LLVMDIMacroFileMetadataKind,
-<<<<<<< HEAD
+  LLVMDICommonBlockMetadataKind,
   LLVMTicketNodeMetadataKind
-=======
-  LLVMDICommonBlockMetadataKind
->>>>>>> c89a3d78
 };
 typedef unsigned LLVMMetadataKind;
 
