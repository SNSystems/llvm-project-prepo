//===- PassManagerBuilder.cpp - Build Standard Pass -----------------------===//
//
// Part of the LLVM Project, under the Apache License v2.0 with LLVM Exceptions.
// See https://llvm.org/LICENSE.txt for license information.
// SPDX-License-Identifier: Apache-2.0 WITH LLVM-exception
//
//===----------------------------------------------------------------------===//
//
// This file defines the PassManagerBuilder class, which is used to set up a
// "standard" optimization sequence suitable for languages like C and C++.
//
//===----------------------------------------------------------------------===//

#include "llvm/Transforms/IPO/PassManagerBuilder.h"
#include "llvm-c/Transforms/PassManagerBuilder.h"
#include "llvm/ADT/SmallVector.h"
#include "llvm/Analysis/BasicAliasAnalysis.h"
#include "llvm/Analysis/CFLAndersAliasAnalysis.h"
#include "llvm/Analysis/CFLSteensAliasAnalysis.h"
#include "llvm/Analysis/GlobalsModRef.h"
#include "llvm/Analysis/InlineCost.h"
#include "llvm/Analysis/Passes.h"
#include "llvm/Analysis/ScopedNoAliasAA.h"
#include "llvm/Analysis/TargetLibraryInfo.h"
#include "llvm/Analysis/TypeBasedAliasAnalysis.h"
#include "llvm/IR/DataLayout.h"
#include "llvm/IR/LegacyPassManager.h"
#include "llvm/IR/Verifier.h"
#include "llvm/Support/CommandLine.h"
#include "llvm/Support/ManagedStatic.h"
#include "llvm/Transforms/AggressiveInstCombine/AggressiveInstCombine.h"
#include "llvm/Transforms/IPO.h"
#include "llvm/Transforms/IPO/Attributor.h"
#include "llvm/Transforms/IPO/ForceFunctionAttrs.h"
#include "llvm/Transforms/IPO/FunctionAttrs.h"
#include "llvm/Transforms/IPO/InferFunctionAttrs.h"
#include "llvm/Transforms/InstCombine/InstCombine.h"
#include "llvm/Transforms/Instrumentation.h"
#include "llvm/Transforms/Scalar.h"
#include "llvm/Transforms/Scalar/GVN.h"
#include "llvm/Transforms/Scalar/InstSimplifyPass.h"
#include "llvm/Transforms/Scalar/LICM.h"
#include "llvm/Transforms/Scalar/LoopUnrollPass.h"
#include "llvm/Transforms/Scalar/SimpleLoopUnswitch.h"
#include "llvm/Transforms/Utils.h"
#include "llvm/Transforms/Vectorize.h"
#include "llvm/Transforms/Vectorize/LoopVectorize.h"
#include "llvm/Transforms/Vectorize/SLPVectorizer.h"

using namespace llvm;

static cl::opt<bool>
    RunPartialInlining("enable-partial-inlining", cl::init(false), cl::Hidden,
                       cl::ZeroOrMore, cl::desc("Run Partial inlinining pass"));

static cl::opt<bool>
UseGVNAfterVectorization("use-gvn-after-vectorization",
  cl::init(false), cl::Hidden,
  cl::desc("Run GVN instead of Early CSE after vectorization passes"));

static cl::opt<bool> ExtraVectorizerPasses(
    "extra-vectorizer-passes", cl::init(false), cl::Hidden,
    cl::desc("Run cleanup optimization passes after vectorization."));

static cl::opt<bool>
RunLoopRerolling("reroll-loops", cl::Hidden,
                 cl::desc("Run the loop rerolling pass"));

static cl::opt<bool> RunNewGVN("enable-newgvn", cl::init(false), cl::Hidden,
                               cl::desc("Run the NewGVN pass"));

// Experimental option to use CFL-AA
enum class CFLAAType { None, Steensgaard, Andersen, Both };
static cl::opt<CFLAAType>
    UseCFLAA("use-cfl-aa", cl::init(CFLAAType::None), cl::Hidden,
             cl::desc("Enable the new, experimental CFL alias analysis"),
             cl::values(clEnumValN(CFLAAType::None, "none", "Disable CFL-AA"),
                        clEnumValN(CFLAAType::Steensgaard, "steens",
                                   "Enable unification-based CFL-AA"),
                        clEnumValN(CFLAAType::Andersen, "anders",
                                   "Enable inclusion-based CFL-AA"),
                        clEnumValN(CFLAAType::Both, "both",
                                   "Enable both variants of CFL-AA")));

static cl::opt<bool> EnableLoopInterchange(
    "enable-loopinterchange", cl::init(false), cl::Hidden,
    cl::desc("Enable the new, experimental LoopInterchange Pass"));

static cl::opt<bool> EnableUnrollAndJam("enable-unroll-and-jam",
                                        cl::init(false), cl::Hidden,
                                        cl::desc("Enable Unroll And Jam Pass"));

static cl::opt<bool>
    EnablePrepareForThinLTO("prepare-for-thinlto", cl::init(false), cl::Hidden,
                            cl::desc("Enable preparation for ThinLTO."));

static cl::opt<bool>
    EnablePerformThinLTO("perform-thinlto", cl::init(false), cl::Hidden,
                         cl::desc("Enable performing ThinLTO."));

cl::opt<bool> EnableHotColdSplit("hot-cold-split", cl::init(false), cl::Hidden,
    cl::desc("Enable hot-cold splitting pass"));

static cl::opt<bool> UseLoopVersioningLICM(
    "enable-loop-versioning-licm", cl::init(false), cl::Hidden,
    cl::desc("Enable the experimental Loop Versioning LICM pass"));

static cl::opt<bool>
    DisablePreInliner("disable-preinline", cl::init(false), cl::Hidden,
                      cl::desc("Disable pre-instrumentation inliner"));

static cl::opt<int> PreInlineThreshold(
    "preinline-threshold", cl::Hidden, cl::init(75), cl::ZeroOrMore,
    cl::desc("Control the amount of inlining in pre-instrumentation inliner "
             "(default = 75)"));

static cl::opt<bool> EnableGVNHoist(
    "enable-gvn-hoist", cl::init(false), cl::Hidden,
    cl::desc("Enable the GVN hoisting pass (default = off)"));

static cl::opt<bool>
    DisableLibCallsShrinkWrap("disable-libcalls-shrinkwrap", cl::init(false),
                              cl::Hidden,
                              cl::desc("Disable shrink-wrap library calls"));

static cl::opt<bool> EnableSimpleLoopUnswitch(
    "enable-simple-loop-unswitch", cl::init(false), cl::Hidden,
    cl::desc("Enable the simple loop unswitch pass. Also enables independent "
             "cleanup passes integrated into the loop pass manager pipeline."));

static cl::opt<bool> EnableGVNSink(
    "enable-gvn-sink", cl::init(false), cl::Hidden,
    cl::desc("Enable the GVN sinking pass (default = off)"));

// This option is used in simplifying testing SampleFDO optimizations for
// profile loading.
static cl::opt<bool>
    EnableCHR("enable-chr", cl::init(true), cl::Hidden,
              cl::desc("Enable control height reduction optimization (CHR)"));

cl::opt<bool> FlattenedProfileUsed(
    "flattened-profile-used", cl::init(false), cl::Hidden,
    cl::desc("Indicate the sample profile being used is flattened, i.e., "
             "no inline hierachy exists in the profile. "));

cl::opt<bool> EnableOrderFileInstrumentation(
    "enable-order-file-instrumentation", cl::init(false), cl::Hidden,
    cl::desc("Enable order file instrumentation (default = off)"));

PassManagerBuilder::PassManagerBuilder() {
    OptLevel = 2;
    SizeLevel = 0;
    LibraryInfo = nullptr;
    Inliner = nullptr;
    DisableUnrollLoops = false;
    SLPVectorize = RunSLPVectorization;
    LoopVectorize = EnableLoopVectorization;
    LoopsInterleaved = EnableLoopInterleaving;
    RerollLoops = RunLoopRerolling;
    NewGVN = RunNewGVN;
    LicmMssaOptCap = SetLicmMssaOptCap;
    LicmMssaNoAccForPromotionCap = SetLicmMssaNoAccForPromotionCap;
    DisableGVNLoadPRE = false;
    ForgetAllSCEVInLoopUnroll = ForgetSCEVInLoopUnroll;
    VerifyInput = false;
    VerifyOutput = false;
    MergeFunctions = false;
    PrepareForLTO = false;
    EnablePGOInstrGen = false;
    EnablePGOCSInstrGen = false;
    EnablePGOCSInstrUse = false;
    PGOInstrGen = "";
    PGOInstrUse = "";
    PGOSampleUse = "";
    PrepareForThinLTO = EnablePrepareForThinLTO;
    PerformThinLTO = EnablePerformThinLTO;
    DivergentTarget = false;
    IsRepo = false;
}

PassManagerBuilder::~PassManagerBuilder() {
  delete LibraryInfo;
  delete Inliner;
}

/// Set of global extensions, automatically added as part of the standard set.
static ManagedStatic<SmallVector<std::pair<PassManagerBuilder::ExtensionPointTy,
   PassManagerBuilder::ExtensionFn>, 8> > GlobalExtensions;

/// Check if GlobalExtensions is constructed and not empty.
/// Since GlobalExtensions is a managed static, calling 'empty()' will trigger
/// the construction of the object.
static bool GlobalExtensionsNotEmpty() {
  return GlobalExtensions.isConstructed() && !GlobalExtensions->empty();
}

void PassManagerBuilder::addGlobalExtension(
    PassManagerBuilder::ExtensionPointTy Ty,
    PassManagerBuilder::ExtensionFn Fn) {
  GlobalExtensions->push_back(std::make_pair(Ty, std::move(Fn)));
}

void PassManagerBuilder::addExtension(ExtensionPointTy Ty, ExtensionFn Fn) {
  Extensions.push_back(std::make_pair(Ty, std::move(Fn)));
}

void PassManagerBuilder::addExtensionsToPM(ExtensionPointTy ETy,
                                           legacy::PassManagerBase &PM) const {
  if (GlobalExtensionsNotEmpty()) {
    for (auto &Ext : *GlobalExtensions) {
      if (Ext.first == ETy)
        Ext.second(*this, PM);
    }
  }
  for (unsigned i = 0, e = Extensions.size(); i != e; ++i)
    if (Extensions[i].first == ETy)
      Extensions[i].second(*this, PM);
}

void PassManagerBuilder::addInitialAliasAnalysisPasses(
    legacy::PassManagerBase &PM) const {
  switch (UseCFLAA) {
  case CFLAAType::Steensgaard:
    PM.add(createCFLSteensAAWrapperPass());
    break;
  case CFLAAType::Andersen:
    PM.add(createCFLAndersAAWrapperPass());
    break;
  case CFLAAType::Both:
    PM.add(createCFLSteensAAWrapperPass());
    PM.add(createCFLAndersAAWrapperPass());
    break;
  default:
    break;
  }

  // Add TypeBasedAliasAnalysis before BasicAliasAnalysis so that
  // BasicAliasAnalysis wins if they disagree. This is intended to help
  // support "obvious" type-punning idioms.
  PM.add(createTypeBasedAAWrapperPass());
  PM.add(createScopedNoAliasAAWrapperPass());
}

void PassManagerBuilder::addInstructionCombiningPass(
    legacy::PassManagerBase &PM) const {
  bool ExpensiveCombines = OptLevel > 2;
  PM.add(createInstructionCombiningPass(ExpensiveCombines));
}

void PassManagerBuilder::populateFunctionPassManager(
    legacy::FunctionPassManager &FPM) {
  addExtensionsToPM(EP_EarlyAsPossible, FPM);
  FPM.add(createEntryExitInstrumenterPass());

  // Add LibraryInfo if we have some.
  if (LibraryInfo)
    FPM.add(new TargetLibraryInfoWrapperPass(*LibraryInfo));

  if (OptLevel == 0) return;

  addInitialAliasAnalysisPasses(FPM);

  FPM.add(createCFGSimplificationPass());
  FPM.add(createSROAPass());
  FPM.add(createEarlyCSEPass());
  FPM.add(createLowerExpectIntrinsicPass());
}

// Do PGO instrumentation generation or use pass as the option specified.
void PassManagerBuilder::addPGOInstrPasses(legacy::PassManagerBase &MPM,
                                           bool IsCS = false) {
  if (IsCS) {
    if (!EnablePGOCSInstrGen && !EnablePGOCSInstrUse)
      return;
  } else if (!EnablePGOInstrGen && PGOInstrUse.empty() && PGOSampleUse.empty())
    return;

  // Perform the preinline and cleanup passes for O1 and above.
  // And avoid doing them if optimizing for size.
  // We will not do this inline for context sensitive PGO (when IsCS is true).
  if (OptLevel > 0 && SizeLevel == 0 && !DisablePreInliner &&
      PGOSampleUse.empty() && !IsCS) {
    // Create preinline pass. We construct an InlineParams object and specify
    // the threshold here to avoid the command line options of the regular
    // inliner to influence pre-inlining. The only fields of InlineParams we
    // care about are DefaultThreshold and HintThreshold.
    InlineParams IP;
    IP.DefaultThreshold = PreInlineThreshold;
    // FIXME: The hint threshold has the same value used by the regular inliner.
    // This should probably be lowered after performance testing.
    IP.HintThreshold = 325;

    MPM.add(createFunctionInliningPass(IP));
    MPM.add(createSROAPass());
    MPM.add(createEarlyCSEPass());             // Catch trivial redundancies
    MPM.add(createCFGSimplificationPass());    // Merge & remove BBs
    MPM.add(createInstructionCombiningPass()); // Combine silly seq's
    addExtensionsToPM(EP_Peephole, MPM);
  }
  if ((EnablePGOInstrGen && !IsCS) || (EnablePGOCSInstrGen && IsCS)) {
    MPM.add(createPGOInstrumentationGenLegacyPass(IsCS));
    // Add the profile lowering pass.
    InstrProfOptions Options;
    if (!PGOInstrGen.empty())
      Options.InstrProfileOutput = PGOInstrGen;
    Options.DoCounterPromotion = true;
    Options.UseBFIInPromotion = IsCS;
    MPM.add(createLoopRotatePass());
    MPM.add(createInstrProfilingLegacyPass(Options, IsCS));
  }
  if (!PGOInstrUse.empty())
    MPM.add(createPGOInstrumentationUseLegacyPass(PGOInstrUse, IsCS));
  // Indirect call promotion that promotes intra-module targets only.
  // For ThinLTO this is done earlier due to interactions with globalopt
  // for imported functions. We don't run this at -O0.
  if (OptLevel > 0 && !IsCS)
    MPM.add(
        createPGOIndirectCallPromotionLegacyPass(false, !PGOSampleUse.empty()));
}
void PassManagerBuilder::addFunctionSimplificationPasses(
    legacy::PassManagerBase &MPM) {
  // Start of function pass.
  // Break up aggregate allocas, using SSAUpdater.
  MPM.add(createSROAPass());
  MPM.add(createEarlyCSEPass(true /* Enable mem-ssa. */)); // Catch trivial redundancies
  if (EnableGVNHoist)
    MPM.add(createGVNHoistPass());
  if (EnableGVNSink) {
    MPM.add(createGVNSinkPass());
    MPM.add(createCFGSimplificationPass());
  }

  // Speculative execution if the target has divergent branches; otherwise nop.
  MPM.add(createSpeculativeExecutionIfHasBranchDivergencePass());
  MPM.add(createJumpThreadingPass());         // Thread jumps.
  MPM.add(createCorrelatedValuePropagationPass()); // Propagate conditionals
  MPM.add(createCFGSimplificationPass());     // Merge & remove BBs
  // Combine silly seq's
  if (OptLevel > 2)
    MPM.add(createAggressiveInstCombinerPass());
  addInstructionCombiningPass(MPM);
  if (SizeLevel == 0 && !DisableLibCallsShrinkWrap)
    MPM.add(createLibCallsShrinkWrapPass());
  addExtensionsToPM(EP_Peephole, MPM);

  // Optimize memory intrinsic calls based on the profiled size information.
  if (SizeLevel == 0)
    MPM.add(createPGOMemOPSizeOptLegacyPass());

  MPM.add(createTailCallEliminationPass()); // Eliminate tail calls
  MPM.add(createCFGSimplificationPass());     // Merge & remove BBs
  MPM.add(createReassociatePass());           // Reassociate expressions

  // Begin the loop pass pipeline.
  if (EnableSimpleLoopUnswitch) {
    // The simple loop unswitch pass relies on separate cleanup passes. Schedule
    // them first so when we re-process a loop they run before other loop
    // passes.
    MPM.add(createLoopInstSimplifyPass());
    MPM.add(createLoopSimplifyCFGPass());
  }
  // Rotate Loop - disable header duplication at -Oz
  MPM.add(createLoopRotatePass(SizeLevel == 2 ? 0 : -1));
  MPM.add(createLICMPass(LicmMssaOptCap, LicmMssaNoAccForPromotionCap));
  if (EnableSimpleLoopUnswitch)
    MPM.add(createSimpleLoopUnswitchLegacyPass());
  else
    MPM.add(createLoopUnswitchPass(SizeLevel || OptLevel < 3, DivergentTarget));
  // FIXME: We break the loop pass pipeline here in order to do full
  // simplify-cfg. Eventually loop-simplifycfg should be enhanced to replace the
  // need for this.
  MPM.add(createCFGSimplificationPass());
  addInstructionCombiningPass(MPM);
  // We resume loop passes creating a second loop pipeline here.
  MPM.add(createIndVarSimplifyPass());        // Canonicalize indvars
  MPM.add(createLoopIdiomPass());             // Recognize idioms like memset.
  addExtensionsToPM(EP_LateLoopOptimizations, MPM);
  MPM.add(createLoopDeletionPass());          // Delete dead loops

  if (EnableLoopInterchange)
    MPM.add(createLoopInterchangePass()); // Interchange loops

  // Unroll small loops
  MPM.add(createSimpleLoopUnrollPass(OptLevel, DisableUnrollLoops,
                                     ForgetAllSCEVInLoopUnroll));
  addExtensionsToPM(EP_LoopOptimizerEnd, MPM);
  // This ends the loop pass pipelines.

  if (OptLevel > 1) {
    MPM.add(createMergedLoadStoreMotionPass()); // Merge ld/st in diamonds
    MPM.add(NewGVN ? createNewGVNPass()
                   : createGVNPass(DisableGVNLoadPRE)); // Remove redundancies
  }
  MPM.add(createMemCpyOptPass());             // Remove memcpy / form memset
  MPM.add(createSCCPPass());                  // Constant prop with SCCP

  // Delete dead bit computations (instcombine runs after to fold away the dead
  // computations, and then ADCE will run later to exploit any new DCE
  // opportunities that creates).
  MPM.add(createBitTrackingDCEPass());        // Delete dead bit computations

  // Run instcombine after redundancy elimination to exploit opportunities
  // opened up by them.
  addInstructionCombiningPass(MPM);
  addExtensionsToPM(EP_Peephole, MPM);
  MPM.add(createJumpThreadingPass());         // Thread jumps
  MPM.add(createCorrelatedValuePropagationPass());
  MPM.add(createDeadStoreEliminationPass());  // Delete dead stores
  MPM.add(createLICMPass(LicmMssaOptCap, LicmMssaNoAccForPromotionCap));

  addExtensionsToPM(EP_ScalarOptimizerLate, MPM);

  if (RerollLoops)
    MPM.add(createLoopRerollPass());

  MPM.add(createAggressiveDCEPass());         // Delete dead instructions
  MPM.add(createCFGSimplificationPass()); // Merge & remove BBs
  // Clean up after everything.
  addInstructionCombiningPass(MPM);
  addExtensionsToPM(EP_Peephole, MPM);

  if (EnableCHR && OptLevel >= 3 &&
      (!PGOInstrUse.empty() || !PGOSampleUse.empty() || EnablePGOCSInstrGen))
    MPM.add(createControlHeightReductionLegacyPass());
}

void PassManagerBuilder::populateModulePassManager(
    legacy::PassManagerBase &MPM) {
<<<<<<< HEAD
  if (IsRepo) {
    MPM.add(createRepoMetadataGenerationPass());
    MPM.add(createRepoPruningPass());
    MPM.add(createGlobalDCEPass());
  }
=======
  // Whether this is a default or *LTO pre-link pipeline. The FullLTO post-link
  // is handled separately, so just check this is not the ThinLTO post-link.
  bool DefaultOrPreLinkPipeline = !PerformThinLTO;
>>>>>>> c89a3d78

  if (!PGOSampleUse.empty()) {
    MPM.add(createPruneEHPass());
    // In ThinLTO mode, when flattened profile is used, all the available
    // profile information will be annotated in PreLink phase so there is
    // no need to load the profile again in PostLink.
    if (!(FlattenedProfileUsed && PerformThinLTO))
      MPM.add(createSampleProfileLoaderPass(PGOSampleUse));
  }

  // Allow forcing function attributes as a debugging and tuning aid.
  MPM.add(createForceFunctionAttrsLegacyPass());

  // If all optimizations are disabled, just run the always-inline pass and,
  // if enabled, the function merging pass.
  if (OptLevel == 0) {
    addPGOInstrPasses(MPM);
    if (Inliner) {
      MPM.add(Inliner);
      Inliner = nullptr;
    }

    // FIXME: The BarrierNoopPass is a HACK! The inliner pass above implicitly
    // creates a CGSCC pass manager, but we don't want to add extensions into
    // that pass manager. To prevent this we insert a no-op module pass to reset
    // the pass manager to get the same behavior as EP_OptimizerLast in non-O0
    // builds. The function merging pass is
    if (MergeFunctions)
      MPM.add(createMergeFunctionsPass());
    else if (GlobalExtensionsNotEmpty() || !Extensions.empty())
      MPM.add(createBarrierNoopPass());

    if (PerformThinLTO) {
      // Drop available_externally and unreferenced globals. This is necessary
      // with ThinLTO in order to avoid leaving undefined references to dead
      // globals in the object file.
      MPM.add(createEliminateAvailableExternallyPass());
      MPM.add(createGlobalDCEPass());
    }

    addExtensionsToPM(EP_EnabledOnOptLevel0, MPM);

    if (PrepareForLTO || PrepareForThinLTO) {
      MPM.add(createCanonicalizeAliasesPass());
      // Rename anon globals to be able to export them in the summary.
      // This has to be done after we add the extensions to the pass manager
      // as there could be passes (e.g. Adddress sanitizer) which introduce
      // new unnamed globals.
      MPM.add(createNameAnonGlobalPass());
    }
    return;
  }

  // Add LibraryInfo if we have some.
  if (LibraryInfo)
    MPM.add(new TargetLibraryInfoWrapperPass(*LibraryInfo));

  addInitialAliasAnalysisPasses(MPM);

  // For ThinLTO there are two passes of indirect call promotion. The
  // first is during the compile phase when PerformThinLTO=false and
  // intra-module indirect call targets are promoted. The second is during
  // the ThinLTO backend when PerformThinLTO=true, when we promote imported
  // inter-module indirect calls. For that we perform indirect call promotion
  // earlier in the pass pipeline, here before globalopt. Otherwise imported
  // available_externally functions look unreferenced and are removed.
  if (PerformThinLTO)
    MPM.add(createPGOIndirectCallPromotionLegacyPass(/*InLTO = */ true,
                                                     !PGOSampleUse.empty()));

  // For SamplePGO in ThinLTO compile phase, we do not want to unroll loops
  // as it will change the CFG too much to make the 2nd profile annotation
  // in backend more difficult.
  bool PrepareForThinLTOUsingPGOSampleProfile =
      PrepareForThinLTO && !PGOSampleUse.empty();
  if (PrepareForThinLTOUsingPGOSampleProfile)
    DisableUnrollLoops = true;

  // Infer attributes about declarations if possible.
  MPM.add(createInferFunctionAttrsLegacyPass());

  addExtensionsToPM(EP_ModuleOptimizerEarly, MPM);

  if (OptLevel > 2)
    MPM.add(createCallSiteSplittingPass());

  MPM.add(createIPSCCPPass());          // IP SCCP
  MPM.add(createCalledValuePropagationPass());

  // Infer attributes on declarations, call sites, arguments, etc.
  MPM.add(createAttributorLegacyPass());

  MPM.add(createGlobalOptimizerPass()); // Optimize out global vars
  // Promote any localized global vars.
  MPM.add(createPromoteMemoryToRegisterPass());

  MPM.add(createDeadArgEliminationPass()); // Dead argument elimination

  addInstructionCombiningPass(MPM); // Clean up after IPCP & DAE
  addExtensionsToPM(EP_Peephole, MPM);
  MPM.add(createCFGSimplificationPass()); // Clean up after IPCP & DAE

  // For SamplePGO in ThinLTO compile phase, we do not want to do indirect
  // call promotion as it will change the CFG too much to make the 2nd
  // profile annotation in backend more difficult.
  // PGO instrumentation is added during the compile phase for ThinLTO, do
  // not run it a second time
  if (DefaultOrPreLinkPipeline && !PrepareForThinLTOUsingPGOSampleProfile)
    addPGOInstrPasses(MPM);

  // Create profile COMDAT variables. Lld linker wants to see all variables
  // before the LTO/ThinLTO link since it needs to resolve symbols/comdats.
  if (!PerformThinLTO && EnablePGOCSInstrGen)
    MPM.add(createPGOInstrumentationGenCreateVarLegacyPass(PGOInstrGen));

  // We add a module alias analysis pass here. In part due to bugs in the
  // analysis infrastructure this "works" in that the analysis stays alive
  // for the entire SCC pass run below.
  MPM.add(createGlobalsAAWrapperPass());

  // Start of CallGraph SCC passes.
  MPM.add(createPruneEHPass()); // Remove dead EH info
  bool RunInliner = false;
  if (Inliner) {
    MPM.add(Inliner);
    Inliner = nullptr;
    RunInliner = true;
  }

  MPM.add(createPostOrderFunctionAttrsLegacyPass());
  if (OptLevel > 2)
    MPM.add(createArgumentPromotionPass()); // Scalarize uninlined fn args

  addExtensionsToPM(EP_CGSCCOptimizerLate, MPM);
  addFunctionSimplificationPasses(MPM);

  // FIXME: This is a HACK! The inliner pass above implicitly creates a CGSCC
  // pass manager that we are specifically trying to avoid. To prevent this
  // we must insert a no-op module pass to reset the pass manager.
  MPM.add(createBarrierNoopPass());

  if (RunPartialInlining)
    MPM.add(createPartialInliningPass());

  if (OptLevel > 1 && !PrepareForLTO && !PrepareForThinLTO)
    // Remove avail extern fns and globals definitions if we aren't
    // compiling an object file for later LTO. For LTO we want to preserve
    // these so they are eligible for inlining at link-time. Note if they
    // are unreferenced they will be removed by GlobalDCE later, so
    // this only impacts referenced available externally globals.
    // Eventually they will be suppressed during codegen, but eliminating
    // here enables more opportunity for GlobalDCE as it may make
    // globals referenced by available external functions dead
    // and saves running remaining passes on the eliminated functions.
    MPM.add(createEliminateAvailableExternallyPass());

  // CSFDO instrumentation and use pass. Don't invoke this for Prepare pass
  // for LTO and ThinLTO -- The actual pass will be called after all inlines
  // are performed.
  // Need to do this after COMDAT variables have been eliminated,
  // (i.e. after EliminateAvailableExternallyPass).
  if (!(PrepareForLTO || PrepareForThinLTO))
    addPGOInstrPasses(MPM, /* IsCS */ true);

  if (EnableOrderFileInstrumentation)
    MPM.add(createInstrOrderFilePass());

  MPM.add(createReversePostOrderFunctionAttrsPass());

  // The inliner performs some kind of dead code elimination as it goes,
  // but there are cases that are not really caught by it. We might
  // at some point consider teaching the inliner about them, but it
  // is OK for now to run GlobalOpt + GlobalDCE in tandem as their
  // benefits generally outweight the cost, making the whole pipeline
  // faster.
  if (RunInliner) {
    MPM.add(createGlobalOptimizerPass());
    MPM.add(createGlobalDCEPass());
  }

  // If we are planning to perform ThinLTO later, let's not bloat the code with
  // unrolling/vectorization/... now. We'll first run the inliner + CGSCC passes
  // during ThinLTO and perform the rest of the optimizations afterward.
  if (PrepareForThinLTO) {
    // Ensure we perform any last passes, but do so before renaming anonymous
    // globals in case the passes add any.
    addExtensionsToPM(EP_OptimizerLast, MPM);
    MPM.add(createCanonicalizeAliasesPass());
    // Rename anon globals to be able to export them in the summary.
    MPM.add(createNameAnonGlobalPass());
    return;
  }

  if (PerformThinLTO)
    // Optimize globals now when performing ThinLTO, this enables more
    // optimizations later.
    MPM.add(createGlobalOptimizerPass());

  // Scheduling LoopVersioningLICM when inlining is over, because after that
  // we may see more accurate aliasing. Reason to run this late is that too
  // early versioning may prevent further inlining due to increase of code
  // size. By placing it just after inlining other optimizations which runs
  // later might get benefit of no-alias assumption in clone loop.
  if (UseLoopVersioningLICM) {
    MPM.add(createLoopVersioningLICMPass());    // Do LoopVersioningLICM
    MPM.add(createLICMPass(LicmMssaOptCap, LicmMssaNoAccForPromotionCap));
  }

  // We add a fresh GlobalsModRef run at this point. This is particularly
  // useful as the above will have inlined, DCE'ed, and function-attr
  // propagated everything. We should at this point have a reasonably minimal
  // and richly annotated call graph. By computing aliasing and mod/ref
  // information for all local globals here, the late loop passes and notably
  // the vectorizer will be able to use them to help recognize vectorizable
  // memory operations.
  //
  // Note that this relies on a bug in the pass manager which preserves
  // a module analysis into a function pass pipeline (and throughout it) so
  // long as the first function pass doesn't invalidate the module analysis.
  // Thus both Float2Int and LoopRotate have to preserve AliasAnalysis for
  // this to work. Fortunately, it is trivial to preserve AliasAnalysis
  // (doing nothing preserves it as it is required to be conservatively
  // correct in the face of IR changes).
  MPM.add(createGlobalsAAWrapperPass());

  MPM.add(createFloat2IntPass());

  addExtensionsToPM(EP_VectorizerStart, MPM);

  // Re-rotate loops in all our loop nests. These may have fallout out of
  // rotated form due to GVN or other transformations, and the vectorizer relies
  // on the rotated form. Disable header duplication at -Oz.
  MPM.add(createLoopRotatePass(SizeLevel == 2 ? 0 : -1));

  // Distribute loops to allow partial vectorization.  I.e. isolate dependences
  // into separate loop that would otherwise inhibit vectorization.  This is
  // currently only performed for loops marked with the metadata
  // llvm.loop.distribute=true or when -enable-loop-distribute is specified.
  MPM.add(createLoopDistributePass());

  MPM.add(createLoopVectorizePass(!LoopsInterleaved, !LoopVectorize));

  // Eliminate loads by forwarding stores from the previous iteration to loads
  // of the current iteration.
  MPM.add(createLoopLoadEliminationPass());

  // FIXME: Because of #pragma vectorize enable, the passes below are always
  // inserted in the pipeline, even when the vectorizer doesn't run (ex. when
  // on -O1 and no #pragma is found). Would be good to have these two passes
  // as function calls, so that we can only pass them when the vectorizer
  // changed the code.
  addInstructionCombiningPass(MPM);
  if (OptLevel > 1 && ExtraVectorizerPasses) {
    // At higher optimization levels, try to clean up any runtime overlap and
    // alignment checks inserted by the vectorizer. We want to track correllated
    // runtime checks for two inner loops in the same outer loop, fold any
    // common computations, hoist loop-invariant aspects out of any outer loop,
    // and unswitch the runtime checks if possible. Once hoisted, we may have
    // dead (or speculatable) control flows or more combining opportunities.
    MPM.add(createEarlyCSEPass());
    MPM.add(createCorrelatedValuePropagationPass());
    addInstructionCombiningPass(MPM);
    MPM.add(createLICMPass(LicmMssaOptCap, LicmMssaNoAccForPromotionCap));
    MPM.add(createLoopUnswitchPass(SizeLevel || OptLevel < 3, DivergentTarget));
    MPM.add(createCFGSimplificationPass());
    addInstructionCombiningPass(MPM);
  }

  // Cleanup after loop vectorization, etc. Simplification passes like CVP and
  // GVN, loop transforms, and others have already run, so it's now better to
  // convert to more optimized IR using more aggressive simplify CFG options.
  // The extra sinking transform can create larger basic blocks, so do this
  // before SLP vectorization.
  MPM.add(createCFGSimplificationPass(1, true, true, false, true));

  if (SLPVectorize) {
    MPM.add(createSLPVectorizerPass()); // Vectorize parallel scalar chains.
    if (OptLevel > 1 && ExtraVectorizerPasses) {
      MPM.add(createEarlyCSEPass());
    }
  }

  addExtensionsToPM(EP_Peephole, MPM);
  addInstructionCombiningPass(MPM);

  if (EnableUnrollAndJam && !DisableUnrollLoops) {
    // Unroll and Jam. We do this before unroll but need to be in a separate
    // loop pass manager in order for the outer loop to be processed by
    // unroll and jam before the inner loop is unrolled.
    MPM.add(createLoopUnrollAndJamPass(OptLevel));
  }

  // Unroll small loops
  MPM.add(createLoopUnrollPass(OptLevel, DisableUnrollLoops,
                               ForgetAllSCEVInLoopUnroll));

  if (!DisableUnrollLoops) {
    // LoopUnroll may generate some redundency to cleanup.
    addInstructionCombiningPass(MPM);

    // Runtime unrolling will introduce runtime check in loop prologue. If the
    // unrolled loop is a inner loop, then the prologue will be inside the
    // outer loop. LICM pass can help to promote the runtime check out if the
    // checked value is loop invariant.
    MPM.add(createLICMPass(LicmMssaOptCap, LicmMssaNoAccForPromotionCap));
  }

  MPM.add(createWarnMissedTransformationsPass());

  // After vectorization and unrolling, assume intrinsics may tell us more
  // about pointer alignments.
  MPM.add(createAlignmentFromAssumptionsPass());

  // FIXME: We shouldn't bother with this anymore.
  MPM.add(createStripDeadPrototypesPass()); // Get rid of dead prototypes

  // GlobalOpt already deletes dead functions and globals, at -O2 try a
  // late pass of GlobalDCE.  It is capable of deleting dead cycles.
  if (OptLevel > 1) {
    MPM.add(createGlobalDCEPass());         // Remove dead fns and globals.
    MPM.add(createConstantMergePass());     // Merge dup global constants
  }

  // See comment in the new PM for justification of scheduling splitting at
  // this stage (\ref buildModuleSimplificationPipeline).
  if (EnableHotColdSplit && !(PrepareForLTO || PrepareForThinLTO))
    MPM.add(createHotColdSplittingPass());

  if (MergeFunctions)
    MPM.add(createMergeFunctionsPass());

  // LoopSink pass sinks instructions hoisted by LICM, which serves as a
  // canonicalization pass that enables other optimizations. As a result,
  // LoopSink pass needs to be a very late IR pass to avoid undoing LICM
  // result too early.
  MPM.add(createLoopSinkPass());
  // Get rid of LCSSA nodes.
  MPM.add(createInstSimplifyLegacyPass());

  // This hoists/decomposes div/rem ops. It should run after other sink/hoist
  // passes to avoid re-sinking, but before SimplifyCFG because it can allow
  // flattening of blocks.
  MPM.add(createDivRemPairsPass());

  // LoopSink (and other loop passes since the last simplifyCFG) might have
  // resulted in single-entry-single-exit or empty blocks. Clean up the CFG.
  MPM.add(createCFGSimplificationPass());

  addExtensionsToPM(EP_OptimizerLast, MPM);

  if (PrepareForLTO) {
    MPM.add(createCanonicalizeAliasesPass());
    // Rename anon globals to be able to handle them in the summary
    MPM.add(createNameAnonGlobalPass());
  }
}

void PassManagerBuilder::addLTOOptimizationPasses(legacy::PassManagerBase &PM) {
  // Load sample profile before running the LTO optimization pipeline.
  if (!PGOSampleUse.empty()) {
    PM.add(createPruneEHPass());
    PM.add(createSampleProfileLoaderPass(PGOSampleUse));
  }

  // Remove unused virtual tables to improve the quality of code generated by
  // whole-program devirtualization and bitset lowering.
  PM.add(createGlobalDCEPass());

  // Provide AliasAnalysis services for optimizations.
  addInitialAliasAnalysisPasses(PM);

  // Allow forcing function attributes as a debugging and tuning aid.
  PM.add(createForceFunctionAttrsLegacyPass());

  // Infer attributes about declarations if possible.
  PM.add(createInferFunctionAttrsLegacyPass());

  if (OptLevel > 1) {
    // Split call-site with more constrained arguments.
    PM.add(createCallSiteSplittingPass());

    // Indirect call promotion. This should promote all the targets that are
    // left by the earlier promotion pass that promotes intra-module targets.
    // This two-step promotion is to save the compile time. For LTO, it should
    // produce the same result as if we only do promotion here.
    PM.add(
        createPGOIndirectCallPromotionLegacyPass(true, !PGOSampleUse.empty()));

    // Propagate constants at call sites into the functions they call.  This
    // opens opportunities for globalopt (and inlining) by substituting function
    // pointers passed as arguments to direct uses of functions.
    PM.add(createIPSCCPPass());

    // Attach metadata to indirect call sites indicating the set of functions
    // they may target at run-time. This should follow IPSCCP.
    PM.add(createCalledValuePropagationPass());

    // Infer attributes on declarations, call sites, arguments, etc.
    PM.add(createAttributorLegacyPass());
  }

  // Infer attributes about definitions. The readnone attribute in particular is
  // required for virtual constant propagation.
  PM.add(createPostOrderFunctionAttrsLegacyPass());
  PM.add(createReversePostOrderFunctionAttrsPass());

  // Split globals using inrange annotations on GEP indices. This can help
  // improve the quality of generated code when virtual constant propagation or
  // control flow integrity are enabled.
  PM.add(createGlobalSplitPass());

  // Apply whole-program devirtualization and virtual constant propagation.
  PM.add(createWholeProgramDevirtPass(ExportSummary, nullptr));

  // That's all we need at opt level 1.
  if (OptLevel == 1)
    return;

  // Now that we internalized some globals, see if we can hack on them!
  PM.add(createGlobalOptimizerPass());
  // Promote any localized global vars.
  PM.add(createPromoteMemoryToRegisterPass());

  // Linking modules together can lead to duplicated global constants, only
  // keep one copy of each constant.
  PM.add(createConstantMergePass());

  // Remove unused arguments from functions.
  PM.add(createDeadArgEliminationPass());

  // Reduce the code after globalopt and ipsccp.  Both can open up significant
  // simplification opportunities, and both can propagate functions through
  // function pointers.  When this happens, we often have to resolve varargs
  // calls, etc, so let instcombine do this.
  if (OptLevel > 2)
    PM.add(createAggressiveInstCombinerPass());
  addInstructionCombiningPass(PM);
  addExtensionsToPM(EP_Peephole, PM);

  // Inline small functions
  bool RunInliner = Inliner;
  if (RunInliner) {
    PM.add(Inliner);
    Inliner = nullptr;
  }

  PM.add(createPruneEHPass());   // Remove dead EH info.

  // CSFDO instrumentation and use pass.
  addPGOInstrPasses(PM, /* IsCS */ true);

  // Optimize globals again if we ran the inliner.
  if (RunInliner)
    PM.add(createGlobalOptimizerPass());
  PM.add(createGlobalDCEPass()); // Remove dead functions.

  // If we didn't decide to inline a function, check to see if we can
  // transform it to pass arguments by value instead of by reference.
  PM.add(createArgumentPromotionPass());

  // The IPO passes may leave cruft around.  Clean up after them.
  addInstructionCombiningPass(PM);
  addExtensionsToPM(EP_Peephole, PM);
  PM.add(createJumpThreadingPass());

  // Break up allocas
  PM.add(createSROAPass());

  // LTO provides additional opportunities for tailcall elimination due to
  // link-time inlining, and visibility of nocapture attribute.
  PM.add(createTailCallEliminationPass());

  // Infer attributes on declarations, call sites, arguments, etc.
  PM.add(createPostOrderFunctionAttrsLegacyPass()); // Add nocapture.
  // Run a few AA driven optimizations here and now, to cleanup the code.
  PM.add(createGlobalsAAWrapperPass()); // IP alias analysis.

  PM.add(createLICMPass(LicmMssaOptCap, LicmMssaNoAccForPromotionCap));
  PM.add(createMergedLoadStoreMotionPass()); // Merge ld/st in diamonds.
  PM.add(NewGVN ? createNewGVNPass()
                : createGVNPass(DisableGVNLoadPRE)); // Remove redundancies.
  PM.add(createMemCpyOptPass());            // Remove dead memcpys.

  // Nuke dead stores.
  PM.add(createDeadStoreEliminationPass());

  // More loops are countable; try to optimize them.
  PM.add(createIndVarSimplifyPass());
  PM.add(createLoopDeletionPass());
  if (EnableLoopInterchange)
    PM.add(createLoopInterchangePass());

  // Unroll small loops
  PM.add(createSimpleLoopUnrollPass(OptLevel, DisableUnrollLoops,
                                    ForgetAllSCEVInLoopUnroll));
  PM.add(createLoopVectorizePass(true, !LoopVectorize));
  // The vectorizer may have significantly shortened a loop body; unroll again.
  PM.add(createLoopUnrollPass(OptLevel, DisableUnrollLoops,
                              ForgetAllSCEVInLoopUnroll));

  PM.add(createWarnMissedTransformationsPass());

  // Now that we've optimized loops (in particular loop induction variables),
  // we may have exposed more scalar opportunities. Run parts of the scalar
  // optimizer again at this point.
  addInstructionCombiningPass(PM); // Initial cleanup
  PM.add(createCFGSimplificationPass()); // if-convert
  PM.add(createSCCPPass()); // Propagate exposed constants
  addInstructionCombiningPass(PM); // Clean up again
  PM.add(createBitTrackingDCEPass());

  // More scalar chains could be vectorized due to more alias information
  if (SLPVectorize)
    PM.add(createSLPVectorizerPass()); // Vectorize parallel scalar chains.

  // After vectorization, assume intrinsics may tell us more about pointer
  // alignments.
  PM.add(createAlignmentFromAssumptionsPass());

  // Cleanup and simplify the code after the scalar optimizations.
  addInstructionCombiningPass(PM);
  addExtensionsToPM(EP_Peephole, PM);

  PM.add(createJumpThreadingPass());
}

void PassManagerBuilder::addLateLTOOptimizationPasses(
    legacy::PassManagerBase &PM) {
  // See comment in the new PM for justification of scheduling splitting at
  // this stage (\ref buildLTODefaultPipeline).
  if (EnableHotColdSplit)
    PM.add(createHotColdSplittingPass());

  // Delete basic blocks, which optimization passes may have killed.
  PM.add(createCFGSimplificationPass());

  // Drop bodies of available externally objects to improve GlobalDCE.
  PM.add(createEliminateAvailableExternallyPass());

  // Now that we have optimized the program, discard unreachable functions.
  PM.add(createGlobalDCEPass());

  // FIXME: this is profitable (for compiler time) to do at -O0 too, but
  // currently it damages debug info.
  if (MergeFunctions)
    PM.add(createMergeFunctionsPass());
}

void PassManagerBuilder::populateThinLTOPassManager(
    legacy::PassManagerBase &PM) {
  PerformThinLTO = true;
  if (LibraryInfo)
    PM.add(new TargetLibraryInfoWrapperPass(*LibraryInfo));

  if (VerifyInput)
    PM.add(createVerifierPass());

  if (ImportSummary) {
    // These passes import type identifier resolutions for whole-program
    // devirtualization and CFI. They must run early because other passes may
    // disturb the specific instruction patterns that these passes look for,
    // creating dependencies on resolutions that may not appear in the summary.
    //
    // For example, GVN may transform the pattern assume(type.test) appearing in
    // two basic blocks into assume(phi(type.test, type.test)), which would
    // transform a dependency on a WPD resolution into a dependency on a type
    // identifier resolution for CFI.
    //
    // Also, WPD has access to more precise information than ICP and can
    // devirtualize more effectively, so it should operate on the IR first.
    PM.add(createWholeProgramDevirtPass(nullptr, ImportSummary));
    PM.add(createLowerTypeTestsPass(nullptr, ImportSummary));
  }

  populateModulePassManager(PM);

  if (VerifyOutput)
    PM.add(createVerifierPass());
  PerformThinLTO = false;
}

void PassManagerBuilder::populateLTOPassManager(legacy::PassManagerBase &PM) {
  if (LibraryInfo)
    PM.add(new TargetLibraryInfoWrapperPass(*LibraryInfo));

  if (VerifyInput)
    PM.add(createVerifierPass());

  addExtensionsToPM(EP_FullLinkTimeOptimizationEarly, PM);

  if (OptLevel != 0)
    addLTOOptimizationPasses(PM);
  else {
    // The whole-program-devirt pass needs to run at -O0 because only it knows
    // about the llvm.type.checked.load intrinsic: it needs to both lower the
    // intrinsic itself and handle it in the summary.
    PM.add(createWholeProgramDevirtPass(ExportSummary, nullptr));
  }

  // Create a function that performs CFI checks for cross-DSO calls with targets
  // in the current module.
  PM.add(createCrossDSOCFIPass());

  // Lower type metadata and the type.test intrinsic. This pass supports Clang's
  // control flow integrity mechanisms (-fsanitize=cfi*) and needs to run at
  // link time if CFI is enabled. The pass does nothing if CFI is disabled.
  PM.add(createLowerTypeTestsPass(ExportSummary, nullptr));

  if (OptLevel != 0)
    addLateLTOOptimizationPasses(PM);

  addExtensionsToPM(EP_FullLinkTimeOptimizationLast, PM);

  if (VerifyOutput)
    PM.add(createVerifierPass());
}

inline PassManagerBuilder *unwrap(LLVMPassManagerBuilderRef P) {
    return reinterpret_cast<PassManagerBuilder*>(P);
}

inline LLVMPassManagerBuilderRef wrap(PassManagerBuilder *P) {
  return reinterpret_cast<LLVMPassManagerBuilderRef>(P);
}

LLVMPassManagerBuilderRef LLVMPassManagerBuilderCreate() {
  PassManagerBuilder *PMB = new PassManagerBuilder();
  return wrap(PMB);
}

void LLVMPassManagerBuilderDispose(LLVMPassManagerBuilderRef PMB) {
  PassManagerBuilder *Builder = unwrap(PMB);
  delete Builder;
}

void
LLVMPassManagerBuilderSetOptLevel(LLVMPassManagerBuilderRef PMB,
                                  unsigned OptLevel) {
  PassManagerBuilder *Builder = unwrap(PMB);
  Builder->OptLevel = OptLevel;
}

void
LLVMPassManagerBuilderSetSizeLevel(LLVMPassManagerBuilderRef PMB,
                                   unsigned SizeLevel) {
  PassManagerBuilder *Builder = unwrap(PMB);
  Builder->SizeLevel = SizeLevel;
}

void
LLVMPassManagerBuilderSetDisableUnitAtATime(LLVMPassManagerBuilderRef PMB,
                                            LLVMBool Value) {
  // NOTE: The DisableUnitAtATime switch has been removed.
}

void
LLVMPassManagerBuilderSetDisableUnrollLoops(LLVMPassManagerBuilderRef PMB,
                                            LLVMBool Value) {
  PassManagerBuilder *Builder = unwrap(PMB);
  Builder->DisableUnrollLoops = Value;
}

void
LLVMPassManagerBuilderSetDisableSimplifyLibCalls(LLVMPassManagerBuilderRef PMB,
                                                 LLVMBool Value) {
  // NOTE: The simplify-libcalls pass has been removed.
}

void
LLVMPassManagerBuilderUseInlinerWithThreshold(LLVMPassManagerBuilderRef PMB,
                                              unsigned Threshold) {
  PassManagerBuilder *Builder = unwrap(PMB);
  Builder->Inliner = createFunctionInliningPass(Threshold);
}

void
LLVMPassManagerBuilderPopulateFunctionPassManager(LLVMPassManagerBuilderRef PMB,
                                                  LLVMPassManagerRef PM) {
  PassManagerBuilder *Builder = unwrap(PMB);
  legacy::FunctionPassManager *FPM = unwrap<legacy::FunctionPassManager>(PM);
  Builder->populateFunctionPassManager(*FPM);
}

void
LLVMPassManagerBuilderPopulateModulePassManager(LLVMPassManagerBuilderRef PMB,
                                                LLVMPassManagerRef PM) {
  PassManagerBuilder *Builder = unwrap(PMB);
  legacy::PassManagerBase *MPM = unwrap(PM);
  Builder->populateModulePassManager(*MPM);
}

void LLVMPassManagerBuilderPopulateLTOPassManager(LLVMPassManagerBuilderRef PMB,
                                                  LLVMPassManagerRef PM,
                                                  LLVMBool Internalize,
                                                  LLVMBool RunInliner) {
  PassManagerBuilder *Builder = unwrap(PMB);
  legacy::PassManagerBase *LPM = unwrap(PM);

  // A small backwards compatibility hack. populateLTOPassManager used to take
  // an RunInliner option.
  if (RunInliner && !Builder->Inliner)
    Builder->Inliner = createFunctionInliningPass();

  Builder->populateLTOPassManager(*LPM);
}<|MERGE_RESOLUTION|>--- conflicted
+++ resolved
@@ -426,17 +426,15 @@
 
 void PassManagerBuilder::populateModulePassManager(
     legacy::PassManagerBase &MPM) {
-<<<<<<< HEAD
+  // Whether this is a default or *LTO pre-link pipeline. The FullLTO post-link
+  // is handled separately, so just check this is not the ThinLTO post-link.
+  bool DefaultOrPreLinkPipeline = !PerformThinLTO;
+
   if (IsRepo) {
     MPM.add(createRepoMetadataGenerationPass());
     MPM.add(createRepoPruningPass());
     MPM.add(createGlobalDCEPass());
   }
-=======
-  // Whether this is a default or *LTO pre-link pipeline. The FullLTO post-link
-  // is handled separately, so just check this is not the ThinLTO post-link.
-  bool DefaultOrPreLinkPipeline = !PerformThinLTO;
->>>>>>> c89a3d78
 
   if (!PGOSampleUse.empty()) {
     MPM.add(createPruneEHPass());
