//===- PassManagerBuilder.cpp - Build Standard Pass -----------------------===//
//
// Part of the LLVM Project, under the Apache License v2.0 with LLVM Exceptions.
// See https://llvm.org/LICENSE.txt for license information.
// SPDX-License-Identifier: Apache-2.0 WITH LLVM-exception
//
//===----------------------------------------------------------------------===//
//
// This file defines the PassManagerBuilder class, which is used to set up a
// "standard" optimization sequence suitable for languages like C and C++.
//
//===----------------------------------------------------------------------===//

#include "llvm/Transforms/IPO/PassManagerBuilder.h"
#include "llvm-c/Transforms/PassManagerBuilder.h"
#include "llvm/ADT/STLExtras.h"
#include "llvm/ADT/SmallVector.h"
#include "llvm/Analysis/BasicAliasAnalysis.h"
#include "llvm/Analysis/CFLAndersAliasAnalysis.h"
#include "llvm/Analysis/CFLSteensAliasAnalysis.h"
#include "llvm/Analysis/GlobalsModRef.h"
#include "llvm/Analysis/InlineCost.h"
#include "llvm/Analysis/Passes.h"
#include "llvm/Analysis/ScopedNoAliasAA.h"
#include "llvm/Analysis/TargetLibraryInfo.h"
#include "llvm/Analysis/TypeBasedAliasAnalysis.h"
#include "llvm/IR/DataLayout.h"
#include "llvm/IR/LegacyPassManager.h"
#include "llvm/IR/Verifier.h"
#include "llvm/Support/CommandLine.h"
#include "llvm/Support/ManagedStatic.h"
#include "llvm/Transforms/AggressiveInstCombine/AggressiveInstCombine.h"
#include "llvm/Transforms/IPO.h"
#include "llvm/Transforms/IPO/Attributor.h"
#include "llvm/Transforms/IPO/ForceFunctionAttrs.h"
#include "llvm/Transforms/IPO/FunctionAttrs.h"
#include "llvm/Transforms/IPO/InferFunctionAttrs.h"
#include "llvm/Transforms/InstCombine/InstCombine.h"
#include "llvm/Transforms/Instrumentation.h"
#include "llvm/Transforms/Scalar.h"
#include "llvm/Transforms/Scalar/GVN.h"
#include "llvm/Transforms/Scalar/InstSimplifyPass.h"
#include "llvm/Transforms/Scalar/LICM.h"
#include "llvm/Transforms/Scalar/LoopUnrollPass.h"
#include "llvm/Transforms/Scalar/SimpleLoopUnswitch.h"
#include "llvm/Transforms/Utils.h"
#include "llvm/Transforms/Vectorize.h"
#include "llvm/Transforms/Vectorize/LoopVectorize.h"
#include "llvm/Transforms/Vectorize/SLPVectorizer.h"
#include "llvm/Transforms/Vectorize/VectorCombine.h"

using namespace llvm;

cl::opt<bool> RunPartialInlining("enable-partial-inlining", cl::init(false),
                                 cl::Hidden, cl::ZeroOrMore,
                                 cl::desc("Run Partial inlinining pass"));

static cl::opt<bool>
UseGVNAfterVectorization("use-gvn-after-vectorization",
  cl::init(false), cl::Hidden,
  cl::desc("Run GVN instead of Early CSE after vectorization passes"));

cl::opt<bool> ExtraVectorizerPasses(
    "extra-vectorizer-passes", cl::init(false), cl::Hidden,
    cl::desc("Run cleanup optimization passes after vectorization."));

static cl::opt<bool>
RunLoopRerolling("reroll-loops", cl::Hidden,
                 cl::desc("Run the loop rerolling pass"));

cl::opt<bool> RunNewGVN("enable-newgvn", cl::init(false), cl::Hidden,
                        cl::desc("Run the NewGVN pass"));

// Experimental option to use CFL-AA
enum class CFLAAType { None, Steensgaard, Andersen, Both };
static cl::opt<::CFLAAType>
    UseCFLAA("use-cfl-aa", cl::init(::CFLAAType::None), cl::Hidden,
             cl::desc("Enable the new, experimental CFL alias analysis"),
             cl::values(clEnumValN(::CFLAAType::None, "none", "Disable CFL-AA"),
                        clEnumValN(::CFLAAType::Steensgaard, "steens",
                                   "Enable unification-based CFL-AA"),
                        clEnumValN(::CFLAAType::Andersen, "anders",
                                   "Enable inclusion-based CFL-AA"),
                        clEnumValN(::CFLAAType::Both, "both",
                                   "Enable both variants of CFL-AA")));

static cl::opt<bool> EnableLoopInterchange(
    "enable-loopinterchange", cl::init(false), cl::Hidden,
    cl::desc("Enable the new, experimental LoopInterchange Pass"));

cl::opt<bool> EnableUnrollAndJam("enable-unroll-and-jam", cl::init(false),
                                 cl::Hidden,
                                 cl::desc("Enable Unroll And Jam Pass"));

cl::opt<bool> EnableLoopFlatten("enable-loop-flatten", cl::init(false),
                                cl::Hidden,
                                cl::desc("Enable the LoopFlatten Pass"));

static cl::opt<bool>
    EnablePrepareForThinLTO("prepare-for-thinlto", cl::init(false), cl::Hidden,
                            cl::desc("Enable preparation for ThinLTO."));

static cl::opt<bool>
    EnablePerformThinLTO("perform-thinlto", cl::init(false), cl::Hidden,
                         cl::desc("Enable performing ThinLTO."));

cl::opt<bool> EnableHotColdSplit("hot-cold-split", cl::init(false),
    cl::ZeroOrMore, cl::desc("Enable hot-cold splitting pass"));

cl::opt<bool> EnableIROutliner("ir-outliner", cl::init(false), cl::Hidden,
    cl::desc("Enable ir outliner pass"));

static cl::opt<bool> UseLoopVersioningLICM(
    "enable-loop-versioning-licm", cl::init(false), cl::Hidden,
    cl::desc("Enable the experimental Loop Versioning LICM pass"));

cl::opt<bool>
    DisablePreInliner("disable-preinline", cl::init(false), cl::Hidden,
                      cl::desc("Disable pre-instrumentation inliner"));

cl::opt<int> PreInlineThreshold(
    "preinline-threshold", cl::Hidden, cl::init(75), cl::ZeroOrMore,
    cl::desc("Control the amount of inlining in pre-instrumentation inliner "
             "(default = 75)"));

cl::opt<bool>
    EnableGVNHoist("enable-gvn-hoist", cl::init(false), cl::ZeroOrMore,
                   cl::desc("Enable the GVN hoisting pass (default = off)"));

static cl::opt<bool>
    DisableLibCallsShrinkWrap("disable-libcalls-shrinkwrap", cl::init(false),
                              cl::Hidden,
                              cl::desc("Disable shrink-wrap library calls"));

static cl::opt<bool> EnableSimpleLoopUnswitch(
    "enable-simple-loop-unswitch", cl::init(false), cl::Hidden,
    cl::desc("Enable the simple loop unswitch pass. Also enables independent "
             "cleanup passes integrated into the loop pass manager pipeline."));

cl::opt<bool>
    EnableGVNSink("enable-gvn-sink", cl::init(false), cl::ZeroOrMore,
                  cl::desc("Enable the GVN sinking pass (default = off)"));

// This option is used in simplifying testing SampleFDO optimizations for
// profile loading.
cl::opt<bool>
    EnableCHR("enable-chr", cl::init(true), cl::Hidden,
              cl::desc("Enable control height reduction optimization (CHR)"));

cl::opt<bool> FlattenedProfileUsed(
    "flattened-profile-used", cl::init(false), cl::Hidden,
    cl::desc("Indicate the sample profile being used is flattened, i.e., "
             "no inline hierachy exists in the profile. "));

cl::opt<bool> EnableOrderFileInstrumentation(
    "enable-order-file-instrumentation", cl::init(false), cl::Hidden,
    cl::desc("Enable order file instrumentation (default = off)"));

cl::opt<bool> EnableMatrix(
    "enable-matrix", cl::init(false), cl::Hidden,
    cl::desc("Enable lowering of the matrix intrinsics"));

cl::opt<bool> EnableConstraintElimination(
    "enable-constraint-elimination", cl::init(false), cl::Hidden,
    cl::desc(
        "Enable pass to eliminate conditions based on linear constraints."));

cl::opt<AttributorRunOption> AttributorRun(
    "attributor-enable", cl::Hidden, cl::init(AttributorRunOption::NONE),
    cl::desc("Enable the attributor inter-procedural deduction pass."),
    cl::values(clEnumValN(AttributorRunOption::ALL, "all",
                          "enable all attributor runs"),
               clEnumValN(AttributorRunOption::MODULE, "module",
                          "enable module-wide attributor runs"),
               clEnumValN(AttributorRunOption::CGSCC, "cgscc",
                          "enable call graph SCC attributor runs"),
               clEnumValN(AttributorRunOption::NONE, "none",
                          "disable attributor runs")));

extern cl::opt<bool> EnableKnowledgeRetention;

PassManagerBuilder::PassManagerBuilder() {
    OptLevel = 2;
    SizeLevel = 0;
    LibraryInfo = nullptr;
    Inliner = nullptr;
    DisableUnrollLoops = false;
    SLPVectorize = false;
    LoopVectorize = true;
    LoopsInterleaved = true;
    RerollLoops = RunLoopRerolling;
    NewGVN = RunNewGVN;
    LicmMssaOptCap = SetLicmMssaOptCap;
    LicmMssaNoAccForPromotionCap = SetLicmMssaNoAccForPromotionCap;
    DisableGVNLoadPRE = false;
    ForgetAllSCEVInLoopUnroll = ForgetSCEVInLoopUnroll;
    VerifyInput = false;
    VerifyOutput = false;
    MergeFunctions = false;
    PrepareForLTO = false;
    EnablePGOInstrGen = false;
    EnablePGOCSInstrGen = false;
    EnablePGOCSInstrUse = false;
    PGOInstrGen = "";
    PGOInstrUse = "";
    PGOSampleUse = "";
    PrepareForThinLTO = EnablePrepareForThinLTO;
    PerformThinLTO = EnablePerformThinLTO;
    DivergentTarget = false;
    IsRepo = false;
    CallGraphProfile = true;
}

PassManagerBuilder::~PassManagerBuilder() {
  delete LibraryInfo;
  delete Inliner;
}

/// Set of global extensions, automatically added as part of the standard set.
static ManagedStatic<
    SmallVector<std::tuple<PassManagerBuilder::ExtensionPointTy,
                           PassManagerBuilder::ExtensionFn,
                           PassManagerBuilder::GlobalExtensionID>,
                8>>
    GlobalExtensions;
static PassManagerBuilder::GlobalExtensionID GlobalExtensionsCounter;

/// Check if GlobalExtensions is constructed and not empty.
/// Since GlobalExtensions is a managed static, calling 'empty()' will trigger
/// the construction of the object.
static bool GlobalExtensionsNotEmpty() {
  return GlobalExtensions.isConstructed() && !GlobalExtensions->empty();
}

PassManagerBuilder::GlobalExtensionID
PassManagerBuilder::addGlobalExtension(PassManagerBuilder::ExtensionPointTy Ty,
                                       PassManagerBuilder::ExtensionFn Fn) {
  auto ExtensionID = GlobalExtensionsCounter++;
  GlobalExtensions->push_back(std::make_tuple(Ty, std::move(Fn), ExtensionID));
  return ExtensionID;
}

void PassManagerBuilder::removeGlobalExtension(
    PassManagerBuilder::GlobalExtensionID ExtensionID) {
  // RegisterStandardPasses may try to call this function after GlobalExtensions
  // has already been destroyed; doing so should not generate an error.
  if (!GlobalExtensions.isConstructed())
    return;

  auto GlobalExtension =
      llvm::find_if(*GlobalExtensions, [ExtensionID](const auto &elem) {
        return std::get<2>(elem) == ExtensionID;
      });
  assert(GlobalExtension != GlobalExtensions->end() &&
         "The extension ID to be removed should always be valid.");

  GlobalExtensions->erase(GlobalExtension);
}

void PassManagerBuilder::addExtension(ExtensionPointTy Ty, ExtensionFn Fn) {
  Extensions.push_back(std::make_pair(Ty, std::move(Fn)));
}

void PassManagerBuilder::addExtensionsToPM(ExtensionPointTy ETy,
                                           legacy::PassManagerBase &PM) const {
  if (GlobalExtensionsNotEmpty()) {
    for (auto &Ext : *GlobalExtensions) {
      if (std::get<0>(Ext) == ETy)
        std::get<1>(Ext)(*this, PM);
    }
  }
  for (unsigned i = 0, e = Extensions.size(); i != e; ++i)
    if (Extensions[i].first == ETy)
      Extensions[i].second(*this, PM);
}

void PassManagerBuilder::addInitialAliasAnalysisPasses(
    legacy::PassManagerBase &PM) const {
  switch (UseCFLAA) {
  case ::CFLAAType::Steensgaard:
    PM.add(createCFLSteensAAWrapperPass());
    break;
  case ::CFLAAType::Andersen:
    PM.add(createCFLAndersAAWrapperPass());
    break;
  case ::CFLAAType::Both:
    PM.add(createCFLSteensAAWrapperPass());
    PM.add(createCFLAndersAAWrapperPass());
    break;
  default:
    break;
  }

  // Add TypeBasedAliasAnalysis before BasicAliasAnalysis so that
  // BasicAliasAnalysis wins if they disagree. This is intended to help
  // support "obvious" type-punning idioms.
  PM.add(createTypeBasedAAWrapperPass());
  PM.add(createScopedNoAliasAAWrapperPass());
}

void PassManagerBuilder::populateFunctionPassManager(
    legacy::FunctionPassManager &FPM) {
  addExtensionsToPM(EP_EarlyAsPossible, FPM);
  FPM.add(createEntryExitInstrumenterPass());

  // Add LibraryInfo if we have some.
  if (LibraryInfo)
    FPM.add(new TargetLibraryInfoWrapperPass(*LibraryInfo));

  // The backends do not handle matrix intrinsics currently.
  // Make sure they are also lowered in O0.
  // FIXME: A lightweight version of the pass should run in the backend
  //        pipeline on demand.
  if (EnableMatrix && OptLevel == 0)
    FPM.add(createLowerMatrixIntrinsicsMinimalPass());

  if (OptLevel == 0) return;

  addInitialAliasAnalysisPasses(FPM);

  FPM.add(createCFGSimplificationPass());
  FPM.add(createSROAPass());
  FPM.add(createEarlyCSEPass());
  FPM.add(createLowerExpectIntrinsicPass());
}

// Do PGO instrumentation generation or use pass as the option specified.
void PassManagerBuilder::addPGOInstrPasses(legacy::PassManagerBase &MPM,
                                           bool IsCS = false) {
  if (IsCS) {
    if (!EnablePGOCSInstrGen && !EnablePGOCSInstrUse)
      return;
  } else if (!EnablePGOInstrGen && PGOInstrUse.empty() && PGOSampleUse.empty())
    return;

  // Perform the preinline and cleanup passes for O1 and above.
  // We will not do this inline for context sensitive PGO (when IsCS is true).
  if (OptLevel > 0 && !DisablePreInliner && PGOSampleUse.empty() && !IsCS) {
    // Create preinline pass. We construct an InlineParams object and specify
    // the threshold here to avoid the command line options of the regular
    // inliner to influence pre-inlining. The only fields of InlineParams we
    // care about are DefaultThreshold and HintThreshold.
    InlineParams IP;
    IP.DefaultThreshold = PreInlineThreshold;
    // FIXME: The hint threshold has the same value used by the regular inliner
    // when not optimzing for size. This should probably be lowered after
    // performance testing.
    // Use PreInlineThreshold for both -Os and -Oz. Not running preinliner makes
    // the instrumented binary unusably large. Even if PreInlineThreshold is not
    // correct thresold for -Oz, it is better than not running preinliner.
    IP.HintThreshold = SizeLevel > 0 ? PreInlineThreshold : 325;

    MPM.add(createFunctionInliningPass(IP));
    MPM.add(createSROAPass());
    MPM.add(createEarlyCSEPass());             // Catch trivial redundancies
    MPM.add(createCFGSimplificationPass());    // Merge & remove BBs
    MPM.add(createInstructionCombiningPass()); // Combine silly seq's
    addExtensionsToPM(EP_Peephole, MPM);
  }
  if ((EnablePGOInstrGen && !IsCS) || (EnablePGOCSInstrGen && IsCS)) {
    MPM.add(createPGOInstrumentationGenLegacyPass(IsCS));
    // Add the profile lowering pass.
    InstrProfOptions Options;
    if (!PGOInstrGen.empty())
      Options.InstrProfileOutput = PGOInstrGen;
    Options.DoCounterPromotion = true;
    Options.UseBFIInPromotion = IsCS;
    MPM.add(createLoopRotatePass());
    MPM.add(createInstrProfilingLegacyPass(Options, IsCS));
  }
  if (!PGOInstrUse.empty())
    MPM.add(createPGOInstrumentationUseLegacyPass(PGOInstrUse, IsCS));
  // Indirect call promotion that promotes intra-module targets only.
  // For ThinLTO this is done earlier due to interactions with globalopt
  // for imported functions. We don't run this at -O0.
  if (OptLevel > 0 && !IsCS)
    MPM.add(
        createPGOIndirectCallPromotionLegacyPass(false, !PGOSampleUse.empty()));
}
void PassManagerBuilder::addFunctionSimplificationPasses(
    legacy::PassManagerBase &MPM) {
  // Start of function pass.
  // Break up aggregate allocas, using SSAUpdater.
  assert(OptLevel >= 1 && "Calling function optimizer with no optimization level!");
  MPM.add(createSROAPass());
  MPM.add(createEarlyCSEPass(true /* Enable mem-ssa. */)); // Catch trivial redundancies
  if (EnableKnowledgeRetention)
    MPM.add(createAssumeSimplifyPass());

  if (OptLevel > 1) {
    if (EnableGVNHoist)
      MPM.add(createGVNHoistPass());
    if (EnableGVNSink) {
      MPM.add(createGVNSinkPass());
      MPM.add(createCFGSimplificationPass());
    }
  }

  if (EnableConstraintElimination)
    MPM.add(createConstraintEliminationPass());

  if (OptLevel > 1) {
    // Speculative execution if the target has divergent branches; otherwise nop.
    MPM.add(createSpeculativeExecutionIfHasBranchDivergencePass());

    MPM.add(createJumpThreadingPass());         // Thread jumps.
    MPM.add(createCorrelatedValuePropagationPass()); // Propagate conditionals
  }
  MPM.add(createCFGSimplificationPass());     // Merge & remove BBs
  // Combine silly seq's
  if (OptLevel > 2)
    MPM.add(createAggressiveInstCombinerPass());
  MPM.add(createInstructionCombiningPass());
  if (SizeLevel == 0 && !DisableLibCallsShrinkWrap)
    MPM.add(createLibCallsShrinkWrapPass());
  addExtensionsToPM(EP_Peephole, MPM);

  // Optimize memory intrinsic calls based on the profiled size information.
  if (SizeLevel == 0)
    MPM.add(createPGOMemOPSizeOptLegacyPass());

  // TODO: Investigate the cost/benefit of tail call elimination on debugging.
  if (OptLevel > 1)
    MPM.add(createTailCallEliminationPass()); // Eliminate tail calls
  MPM.add(createCFGSimplificationPass());      // Merge & remove BBs
  MPM.add(createReassociatePass());           // Reassociate expressions

  // Begin the loop pass pipeline.
  if (EnableSimpleLoopUnswitch) {
    // The simple loop unswitch pass relies on separate cleanup passes. Schedule
    // them first so when we re-process a loop they run before other loop
    // passes.
    MPM.add(createLoopInstSimplifyPass());
    MPM.add(createLoopSimplifyCFGPass());
  }
  // Rotate Loop - disable header duplication at -Oz
  MPM.add(createLoopRotatePass(SizeLevel == 2 ? 0 : -1, PrepareForLTO));
  // TODO: Investigate promotion cap for O1.
  MPM.add(createLICMPass(LicmMssaOptCap, LicmMssaNoAccForPromotionCap));
  if (EnableSimpleLoopUnswitch)
    MPM.add(createSimpleLoopUnswitchLegacyPass());
  else
    MPM.add(createLoopUnswitchPass(SizeLevel || OptLevel < 3, DivergentTarget));
  // FIXME: We break the loop pass pipeline here in order to do full
  // simplify-cfg. Eventually loop-simplifycfg should be enhanced to replace the
  // need for this.
  MPM.add(createCFGSimplificationPass());
  MPM.add(createInstructionCombiningPass());
  // We resume loop passes creating a second loop pipeline here.
  if (EnableLoopFlatten) {
    MPM.add(createLoopFlattenPass()); // Flatten loops
    MPM.add(createLoopSimplifyCFGPass());
  }
  MPM.add(createLoopIdiomPass());             // Recognize idioms like memset.
  MPM.add(createIndVarSimplifyPass());        // Canonicalize indvars
  addExtensionsToPM(EP_LateLoopOptimizations, MPM);
  MPM.add(createLoopDeletionPass());          // Delete dead loops

  if (EnableLoopInterchange)
    MPM.add(createLoopInterchangePass()); // Interchange loops

  // Unroll small loops and perform peeling.
  MPM.add(createSimpleLoopUnrollPass(OptLevel, DisableUnrollLoops,
                                     ForgetAllSCEVInLoopUnroll));
  addExtensionsToPM(EP_LoopOptimizerEnd, MPM);
  // This ends the loop pass pipelines.

  // Break up allocas that may now be splittable after loop unrolling.
  MPM.add(createSROAPass());

  if (OptLevel > 1) {
    MPM.add(createMergedLoadStoreMotionPass()); // Merge ld/st in diamonds
    MPM.add(NewGVN ? createNewGVNPass()
                   : createGVNPass(DisableGVNLoadPRE)); // Remove redundancies
  }
  MPM.add(createMemCpyOptPass());             // Remove memcpy / form memset
  MPM.add(createSCCPPass());                  // Constant prop with SCCP

  if (EnableConstraintElimination)
    MPM.add(createConstraintEliminationPass());

  // Delete dead bit computations (instcombine runs after to fold away the dead
  // computations, and then ADCE will run later to exploit any new DCE
  // opportunities that creates).
  MPM.add(createBitTrackingDCEPass());        // Delete dead bit computations

  // Run instcombine after redundancy elimination to exploit opportunities
  // opened up by them.
  MPM.add(createInstructionCombiningPass());
  addExtensionsToPM(EP_Peephole, MPM);
  if (OptLevel > 1) {
    MPM.add(createJumpThreadingPass());         // Thread jumps
    MPM.add(createCorrelatedValuePropagationPass());
  }
  MPM.add(createAggressiveDCEPass()); // Delete dead instructions

  // TODO: Investigate if this is too expensive at O1.
  if (OptLevel > 1) {
    MPM.add(createDeadStoreEliminationPass());  // Delete dead stores
    MPM.add(createLICMPass(LicmMssaOptCap, LicmMssaNoAccForPromotionCap));
  }

  addExtensionsToPM(EP_ScalarOptimizerLate, MPM);

  if (RerollLoops)
    MPM.add(createLoopRerollPass());

  MPM.add(createCFGSimplificationPass()); // Merge & remove BBs
  // Clean up after everything.
  MPM.add(createInstructionCombiningPass());
  addExtensionsToPM(EP_Peephole, MPM);

  if (EnableCHR && OptLevel >= 3 &&
      (!PGOInstrUse.empty() || !PGOSampleUse.empty() || EnablePGOCSInstrGen))
    MPM.add(createControlHeightReductionLegacyPass());
}

void PassManagerBuilder::populateModulePassManager(
    legacy::PassManagerBase &MPM) {
  // Whether this is a default or *LTO pre-link pipeline. The FullLTO post-link
  // is handled separately, so just check this is not the ThinLTO post-link.
  bool DefaultOrPreLinkPipeline = !PerformThinLTO;

<<<<<<< HEAD
  if (IsRepo) {
    MPM.add(createRepoMetadataGenerationPass());
    MPM.add(createRepoPruningPass());
    MPM.add(createGlobalDCEPass());
  }
=======
  MPM.add(createAnnotation2MetadataLegacyPass());
>>>>>>> 8e464dd7

  if (!PGOSampleUse.empty()) {
    MPM.add(createPruneEHPass());
    // In ThinLTO mode, when flattened profile is used, all the available
    // profile information will be annotated in PreLink phase so there is
    // no need to load the profile again in PostLink.
    if (!(FlattenedProfileUsed && PerformThinLTO))
      MPM.add(createSampleProfileLoaderPass(PGOSampleUse));
  }

  // Allow forcing function attributes as a debugging and tuning aid.
  MPM.add(createForceFunctionAttrsLegacyPass());

  // If all optimizations are disabled, just run the always-inline pass and,
  // if enabled, the function merging pass.
  if (OptLevel == 0) {
    addPGOInstrPasses(MPM);
    if (Inliner) {
      MPM.add(Inliner);
      Inliner = nullptr;
    }

    // FIXME: The BarrierNoopPass is a HACK! The inliner pass above implicitly
    // creates a CGSCC pass manager, but we don't want to add extensions into
    // that pass manager. To prevent this we insert a no-op module pass to reset
    // the pass manager to get the same behavior as EP_OptimizerLast in non-O0
    // builds. The function merging pass is
    if (MergeFunctions)
      MPM.add(createMergeFunctionsPass());
    else if (GlobalExtensionsNotEmpty() || !Extensions.empty())
      MPM.add(createBarrierNoopPass());

    if (PerformThinLTO) {
      MPM.add(createLowerTypeTestsPass(nullptr, nullptr, true));
      // Drop available_externally and unreferenced globals. This is necessary
      // with ThinLTO in order to avoid leaving undefined references to dead
      // globals in the object file.
      MPM.add(createEliminateAvailableExternallyPass());
      MPM.add(createGlobalDCEPass());
    }

    addExtensionsToPM(EP_EnabledOnOptLevel0, MPM);

    if (PrepareForLTO || PrepareForThinLTO) {
      MPM.add(createCanonicalizeAliasesPass());
      // Rename anon globals to be able to export them in the summary.
      // This has to be done after we add the extensions to the pass manager
      // as there could be passes (e.g. Adddress sanitizer) which introduce
      // new unnamed globals.
      MPM.add(createNameAnonGlobalPass());
    }

    MPM.add(createAnnotationRemarksLegacyPass());
    return;
  }

  // Add LibraryInfo if we have some.
  if (LibraryInfo)
    MPM.add(new TargetLibraryInfoWrapperPass(*LibraryInfo));

  addInitialAliasAnalysisPasses(MPM);

  // For ThinLTO there are two passes of indirect call promotion. The
  // first is during the compile phase when PerformThinLTO=false and
  // intra-module indirect call targets are promoted. The second is during
  // the ThinLTO backend when PerformThinLTO=true, when we promote imported
  // inter-module indirect calls. For that we perform indirect call promotion
  // earlier in the pass pipeline, here before globalopt. Otherwise imported
  // available_externally functions look unreferenced and are removed.
  if (PerformThinLTO) {
    MPM.add(createPGOIndirectCallPromotionLegacyPass(/*InLTO = */ true,
                                                     !PGOSampleUse.empty()));
    MPM.add(createLowerTypeTestsPass(nullptr, nullptr, true));
  }

  // For SamplePGO in ThinLTO compile phase, we do not want to unroll loops
  // as it will change the CFG too much to make the 2nd profile annotation
  // in backend more difficult.
  bool PrepareForThinLTOUsingPGOSampleProfile =
      PrepareForThinLTO && !PGOSampleUse.empty();
  if (PrepareForThinLTOUsingPGOSampleProfile)
    DisableUnrollLoops = true;

  // Infer attributes about declarations if possible.
  MPM.add(createInferFunctionAttrsLegacyPass());

  // Infer attributes on declarations, call sites, arguments, etc.
  if (AttributorRun & AttributorRunOption::MODULE)
    MPM.add(createAttributorLegacyPass());

  addExtensionsToPM(EP_ModuleOptimizerEarly, MPM);

  if (OptLevel > 2)
    MPM.add(createCallSiteSplittingPass());

  MPM.add(createIPSCCPPass());          // IP SCCP
  MPM.add(createCalledValuePropagationPass());

  MPM.add(createGlobalOptimizerPass()); // Optimize out global vars
  // Promote any localized global vars.
  MPM.add(createPromoteMemoryToRegisterPass());

  MPM.add(createDeadArgEliminationPass()); // Dead argument elimination

  MPM.add(createInstructionCombiningPass()); // Clean up after IPCP & DAE
  addExtensionsToPM(EP_Peephole, MPM);
  MPM.add(createCFGSimplificationPass()); // Clean up after IPCP & DAE

  // For SamplePGO in ThinLTO compile phase, we do not want to do indirect
  // call promotion as it will change the CFG too much to make the 2nd
  // profile annotation in backend more difficult.
  // PGO instrumentation is added during the compile phase for ThinLTO, do
  // not run it a second time
  if (DefaultOrPreLinkPipeline && !PrepareForThinLTOUsingPGOSampleProfile)
    addPGOInstrPasses(MPM);

  // Create profile COMDAT variables. Lld linker wants to see all variables
  // before the LTO/ThinLTO link since it needs to resolve symbols/comdats.
  if (!PerformThinLTO && EnablePGOCSInstrGen)
    MPM.add(createPGOInstrumentationGenCreateVarLegacyPass(PGOInstrGen));

  // We add a module alias analysis pass here. In part due to bugs in the
  // analysis infrastructure this "works" in that the analysis stays alive
  // for the entire SCC pass run below.
  MPM.add(createGlobalsAAWrapperPass());

  // Start of CallGraph SCC passes.
  MPM.add(createPruneEHPass()); // Remove dead EH info
  bool RunInliner = false;
  if (Inliner) {
    MPM.add(Inliner);
    Inliner = nullptr;
    RunInliner = true;
  }

  // Infer attributes on declarations, call sites, arguments, etc. for an SCC.
  if (AttributorRun & AttributorRunOption::CGSCC)
    MPM.add(createAttributorCGSCCLegacyPass());

  // Try to perform OpenMP specific optimizations. This is a (quick!) no-op if
  // there are no OpenMP runtime calls present in the module.
  if (OptLevel > 1)
    MPM.add(createOpenMPOptLegacyPass());

  MPM.add(createPostOrderFunctionAttrsLegacyPass());
  if (OptLevel > 2)
    MPM.add(createArgumentPromotionPass()); // Scalarize uninlined fn args

  addExtensionsToPM(EP_CGSCCOptimizerLate, MPM);
  addFunctionSimplificationPasses(MPM);

  // FIXME: This is a HACK! The inliner pass above implicitly creates a CGSCC
  // pass manager that we are specifically trying to avoid. To prevent this
  // we must insert a no-op module pass to reset the pass manager.
  MPM.add(createBarrierNoopPass());

  if (RunPartialInlining)
    MPM.add(createPartialInliningPass());

  if (OptLevel > 1 && !PrepareForLTO && !PrepareForThinLTO)
    // Remove avail extern fns and globals definitions if we aren't
    // compiling an object file for later LTO. For LTO we want to preserve
    // these so they are eligible for inlining at link-time. Note if they
    // are unreferenced they will be removed by GlobalDCE later, so
    // this only impacts referenced available externally globals.
    // Eventually they will be suppressed during codegen, but eliminating
    // here enables more opportunity for GlobalDCE as it may make
    // globals referenced by available external functions dead
    // and saves running remaining passes on the eliminated functions.
    MPM.add(createEliminateAvailableExternallyPass());

  // CSFDO instrumentation and use pass. Don't invoke this for Prepare pass
  // for LTO and ThinLTO -- The actual pass will be called after all inlines
  // are performed.
  // Need to do this after COMDAT variables have been eliminated,
  // (i.e. after EliminateAvailableExternallyPass).
  if (!(PrepareForLTO || PrepareForThinLTO))
    addPGOInstrPasses(MPM, /* IsCS */ true);

  if (EnableOrderFileInstrumentation)
    MPM.add(createInstrOrderFilePass());

  MPM.add(createReversePostOrderFunctionAttrsPass());

  // The inliner performs some kind of dead code elimination as it goes,
  // but there are cases that are not really caught by it. We might
  // at some point consider teaching the inliner about them, but it
  // is OK for now to run GlobalOpt + GlobalDCE in tandem as their
  // benefits generally outweight the cost, making the whole pipeline
  // faster.
  if (RunInliner) {
    MPM.add(createGlobalOptimizerPass());
    MPM.add(createGlobalDCEPass());
  }

  // If we are planning to perform ThinLTO later, let's not bloat the code with
  // unrolling/vectorization/... now. We'll first run the inliner + CGSCC passes
  // during ThinLTO and perform the rest of the optimizations afterward.
  if (PrepareForThinLTO) {
    // Ensure we perform any last passes, but do so before renaming anonymous
    // globals in case the passes add any.
    addExtensionsToPM(EP_OptimizerLast, MPM);
    MPM.add(createCanonicalizeAliasesPass());
    // Rename anon globals to be able to export them in the summary.
    MPM.add(createNameAnonGlobalPass());
    return;
  }

  if (PerformThinLTO)
    // Optimize globals now when performing ThinLTO, this enables more
    // optimizations later.
    MPM.add(createGlobalOptimizerPass());

  // Scheduling LoopVersioningLICM when inlining is over, because after that
  // we may see more accurate aliasing. Reason to run this late is that too
  // early versioning may prevent further inlining due to increase of code
  // size. By placing it just after inlining other optimizations which runs
  // later might get benefit of no-alias assumption in clone loop.
  if (UseLoopVersioningLICM) {
    MPM.add(createLoopVersioningLICMPass());    // Do LoopVersioningLICM
    MPM.add(createLICMPass(LicmMssaOptCap, LicmMssaNoAccForPromotionCap));
  }

  // We add a fresh GlobalsModRef run at this point. This is particularly
  // useful as the above will have inlined, DCE'ed, and function-attr
  // propagated everything. We should at this point have a reasonably minimal
  // and richly annotated call graph. By computing aliasing and mod/ref
  // information for all local globals here, the late loop passes and notably
  // the vectorizer will be able to use them to help recognize vectorizable
  // memory operations.
  //
  // Note that this relies on a bug in the pass manager which preserves
  // a module analysis into a function pass pipeline (and throughout it) so
  // long as the first function pass doesn't invalidate the module analysis.
  // Thus both Float2Int and LoopRotate have to preserve AliasAnalysis for
  // this to work. Fortunately, it is trivial to preserve AliasAnalysis
  // (doing nothing preserves it as it is required to be conservatively
  // correct in the face of IR changes).
  MPM.add(createGlobalsAAWrapperPass());

  MPM.add(createFloat2IntPass());
  MPM.add(createLowerConstantIntrinsicsPass());

  if (EnableMatrix) {
    MPM.add(createLowerMatrixIntrinsicsPass());
    // CSE the pointer arithmetic of the column vectors.  This allows alias
    // analysis to establish no-aliasing between loads and stores of different
    // columns of the same matrix.
    MPM.add(createEarlyCSEPass(false));
  }

  addExtensionsToPM(EP_VectorizerStart, MPM);

  // Re-rotate loops in all our loop nests. These may have fallout out of
  // rotated form due to GVN or other transformations, and the vectorizer relies
  // on the rotated form. Disable header duplication at -Oz.
  MPM.add(createLoopRotatePass(SizeLevel == 2 ? 0 : -1, PrepareForLTO));

  // Distribute loops to allow partial vectorization.  I.e. isolate dependences
  // into separate loop that would otherwise inhibit vectorization.  This is
  // currently only performed for loops marked with the metadata
  // llvm.loop.distribute=true or when -enable-loop-distribute is specified.
  MPM.add(createLoopDistributePass());

  MPM.add(createLoopVectorizePass(!LoopsInterleaved, !LoopVectorize));

  // Eliminate loads by forwarding stores from the previous iteration to loads
  // of the current iteration.
  MPM.add(createLoopLoadEliminationPass());

  // FIXME: Because of #pragma vectorize enable, the passes below are always
  // inserted in the pipeline, even when the vectorizer doesn't run (ex. when
  // on -O1 and no #pragma is found). Would be good to have these two passes
  // as function calls, so that we can only pass them when the vectorizer
  // changed the code.
  MPM.add(createInstructionCombiningPass());
  if (OptLevel > 1 && ExtraVectorizerPasses) {
    // At higher optimization levels, try to clean up any runtime overlap and
    // alignment checks inserted by the vectorizer. We want to track correllated
    // runtime checks for two inner loops in the same outer loop, fold any
    // common computations, hoist loop-invariant aspects out of any outer loop,
    // and unswitch the runtime checks if possible. Once hoisted, we may have
    // dead (or speculatable) control flows or more combining opportunities.
    MPM.add(createEarlyCSEPass());
    MPM.add(createCorrelatedValuePropagationPass());
    MPM.add(createInstructionCombiningPass());
    MPM.add(createLICMPass(LicmMssaOptCap, LicmMssaNoAccForPromotionCap));
    MPM.add(createLoopUnswitchPass(SizeLevel || OptLevel < 3, DivergentTarget));
    MPM.add(createCFGSimplificationPass());
    MPM.add(createInstructionCombiningPass());
  }

  // Cleanup after loop vectorization, etc. Simplification passes like CVP and
  // GVN, loop transforms, and others have already run, so it's now better to
  // convert to more optimized IR using more aggressive simplify CFG options.
  // The extra sinking transform can create larger basic blocks, so do this
  // before SLP vectorization.
  // FIXME: study whether hoisting and/or sinking of common instructions should
  //        be delayed until after SLP vectorizer.
  MPM.add(createCFGSimplificationPass(SimplifyCFGOptions()
                                          .forwardSwitchCondToPhi(true)
                                          .convertSwitchToLookupTable(true)
                                          .needCanonicalLoops(false)
                                          .hoistCommonInsts(true)
                                          .sinkCommonInsts(true)));

  if (SLPVectorize) {
    MPM.add(createSLPVectorizerPass()); // Vectorize parallel scalar chains.
    if (OptLevel > 1 && ExtraVectorizerPasses) {
      MPM.add(createEarlyCSEPass());
    }
  }

  // Enhance/cleanup vector code.
  MPM.add(createVectorCombinePass());

  addExtensionsToPM(EP_Peephole, MPM);
  MPM.add(createInstructionCombiningPass());

  if (EnableUnrollAndJam && !DisableUnrollLoops) {
    // Unroll and Jam. We do this before unroll but need to be in a separate
    // loop pass manager in order for the outer loop to be processed by
    // unroll and jam before the inner loop is unrolled.
    MPM.add(createLoopUnrollAndJamPass(OptLevel));
  }

  // Unroll small loops
  MPM.add(createLoopUnrollPass(OptLevel, DisableUnrollLoops,
                               ForgetAllSCEVInLoopUnroll));

  if (!DisableUnrollLoops) {
    // LoopUnroll may generate some redundency to cleanup.
    MPM.add(createInstructionCombiningPass());

    // Runtime unrolling will introduce runtime check in loop prologue. If the
    // unrolled loop is a inner loop, then the prologue will be inside the
    // outer loop. LICM pass can help to promote the runtime check out if the
    // checked value is loop invariant.
    MPM.add(createLICMPass(LicmMssaOptCap, LicmMssaNoAccForPromotionCap));
  }

  MPM.add(createWarnMissedTransformationsPass());

  // After vectorization and unrolling, assume intrinsics may tell us more
  // about pointer alignments.
  MPM.add(createAlignmentFromAssumptionsPass());

  // FIXME: We shouldn't bother with this anymore.
  MPM.add(createStripDeadPrototypesPass()); // Get rid of dead prototypes

  // GlobalOpt already deletes dead functions and globals, at -O2 try a
  // late pass of GlobalDCE.  It is capable of deleting dead cycles.
  if (OptLevel > 1) {
    MPM.add(createGlobalDCEPass());         // Remove dead fns and globals.
    MPM.add(createConstantMergePass());     // Merge dup global constants
  }

  // See comment in the new PM for justification of scheduling splitting at
  // this stage (\ref buildModuleSimplificationPipeline).
  if (EnableHotColdSplit && !(PrepareForLTO || PrepareForThinLTO))
    MPM.add(createHotColdSplittingPass());

  if (EnableIROutliner)
    MPM.add(createIROutlinerPass());

  if (MergeFunctions)
    MPM.add(createMergeFunctionsPass());

  // Add Module flag "CG Profile" based on Branch Frequency Information.
  if (CallGraphProfile)
    MPM.add(createCGProfileLegacyPass());

  // LoopSink pass sinks instructions hoisted by LICM, which serves as a
  // canonicalization pass that enables other optimizations. As a result,
  // LoopSink pass needs to be a very late IR pass to avoid undoing LICM
  // result too early.
  MPM.add(createLoopSinkPass());
  // Get rid of LCSSA nodes.
  MPM.add(createInstSimplifyLegacyPass());

  // This hoists/decomposes div/rem ops. It should run after other sink/hoist
  // passes to avoid re-sinking, but before SimplifyCFG because it can allow
  // flattening of blocks.
  MPM.add(createDivRemPairsPass());

  // LoopSink (and other loop passes since the last simplifyCFG) might have
  // resulted in single-entry-single-exit or empty blocks. Clean up the CFG.
  MPM.add(createCFGSimplificationPass());

  addExtensionsToPM(EP_OptimizerLast, MPM);

  if (PrepareForLTO) {
    MPM.add(createCanonicalizeAliasesPass());
    // Rename anon globals to be able to handle them in the summary
    MPM.add(createNameAnonGlobalPass());
  }

  MPM.add(createAnnotationRemarksLegacyPass());
}

void PassManagerBuilder::addLTOOptimizationPasses(legacy::PassManagerBase &PM) {
  // Load sample profile before running the LTO optimization pipeline.
  if (!PGOSampleUse.empty()) {
    PM.add(createPruneEHPass());
    PM.add(createSampleProfileLoaderPass(PGOSampleUse));
  }

  // Remove unused virtual tables to improve the quality of code generated by
  // whole-program devirtualization and bitset lowering.
  PM.add(createGlobalDCEPass());

  // Provide AliasAnalysis services for optimizations.
  addInitialAliasAnalysisPasses(PM);

  // Allow forcing function attributes as a debugging and tuning aid.
  PM.add(createForceFunctionAttrsLegacyPass());

  // Infer attributes about declarations if possible.
  PM.add(createInferFunctionAttrsLegacyPass());

  if (OptLevel > 1) {
    // Split call-site with more constrained arguments.
    PM.add(createCallSiteSplittingPass());

    // Indirect call promotion. This should promote all the targets that are
    // left by the earlier promotion pass that promotes intra-module targets.
    // This two-step promotion is to save the compile time. For LTO, it should
    // produce the same result as if we only do promotion here.
    PM.add(
        createPGOIndirectCallPromotionLegacyPass(true, !PGOSampleUse.empty()));

    // Propagate constants at call sites into the functions they call.  This
    // opens opportunities for globalopt (and inlining) by substituting function
    // pointers passed as arguments to direct uses of functions.
    PM.add(createIPSCCPPass());

    // Attach metadata to indirect call sites indicating the set of functions
    // they may target at run-time. This should follow IPSCCP.
    PM.add(createCalledValuePropagationPass());

    // Infer attributes on declarations, call sites, arguments, etc.
    if (AttributorRun & AttributorRunOption::MODULE)
      PM.add(createAttributorLegacyPass());
  }

  // Infer attributes about definitions. The readnone attribute in particular is
  // required for virtual constant propagation.
  PM.add(createPostOrderFunctionAttrsLegacyPass());
  PM.add(createReversePostOrderFunctionAttrsPass());

  // Split globals using inrange annotations on GEP indices. This can help
  // improve the quality of generated code when virtual constant propagation or
  // control flow integrity are enabled.
  PM.add(createGlobalSplitPass());

  // Apply whole-program devirtualization and virtual constant propagation.
  PM.add(createWholeProgramDevirtPass(ExportSummary, nullptr));

  // That's all we need at opt level 1.
  if (OptLevel == 1)
    return;

  // Now that we internalized some globals, see if we can hack on them!
  PM.add(createGlobalOptimizerPass());
  // Promote any localized global vars.
  PM.add(createPromoteMemoryToRegisterPass());

  // Linking modules together can lead to duplicated global constants, only
  // keep one copy of each constant.
  PM.add(createConstantMergePass());

  // Remove unused arguments from functions.
  PM.add(createDeadArgEliminationPass());

  // Reduce the code after globalopt and ipsccp.  Both can open up significant
  // simplification opportunities, and both can propagate functions through
  // function pointers.  When this happens, we often have to resolve varargs
  // calls, etc, so let instcombine do this.
  if (OptLevel > 2)
    PM.add(createAggressiveInstCombinerPass());
  PM.add(createInstructionCombiningPass());
  addExtensionsToPM(EP_Peephole, PM);

  // Inline small functions
  bool RunInliner = Inliner;
  if (RunInliner) {
    PM.add(Inliner);
    Inliner = nullptr;
  }

  PM.add(createPruneEHPass());   // Remove dead EH info.

  // CSFDO instrumentation and use pass.
  addPGOInstrPasses(PM, /* IsCS */ true);

  // Infer attributes on declarations, call sites, arguments, etc. for an SCC.
  if (AttributorRun & AttributorRunOption::CGSCC)
    PM.add(createAttributorCGSCCLegacyPass());

  // Try to perform OpenMP specific optimizations. This is a (quick!) no-op if
  // there are no OpenMP runtime calls present in the module.
  if (OptLevel > 1)
    PM.add(createOpenMPOptLegacyPass());

  // Optimize globals again if we ran the inliner.
  if (RunInliner)
    PM.add(createGlobalOptimizerPass());
  PM.add(createGlobalDCEPass()); // Remove dead functions.

  // If we didn't decide to inline a function, check to see if we can
  // transform it to pass arguments by value instead of by reference.
  PM.add(createArgumentPromotionPass());

  // The IPO passes may leave cruft around.  Clean up after them.
  PM.add(createInstructionCombiningPass());
  addExtensionsToPM(EP_Peephole, PM);
  PM.add(createJumpThreadingPass(/*FreezeSelectCond*/ true));

  // Break up allocas
  PM.add(createSROAPass());

  // LTO provides additional opportunities for tailcall elimination due to
  // link-time inlining, and visibility of nocapture attribute.
  if (OptLevel > 1)
    PM.add(createTailCallEliminationPass());

  // Infer attributes on declarations, call sites, arguments, etc.
  PM.add(createPostOrderFunctionAttrsLegacyPass()); // Add nocapture.
  // Run a few AA driven optimizations here and now, to cleanup the code.
  PM.add(createGlobalsAAWrapperPass()); // IP alias analysis.

  PM.add(createLICMPass(LicmMssaOptCap, LicmMssaNoAccForPromotionCap));
  PM.add(NewGVN ? createNewGVNPass()
                : createGVNPass(DisableGVNLoadPRE)); // Remove redundancies.
  PM.add(createMemCpyOptPass());            // Remove dead memcpys.

  // Nuke dead stores.
  PM.add(createDeadStoreEliminationPass());
  PM.add(createMergedLoadStoreMotionPass()); // Merge ld/st in diamonds.

  // More loops are countable; try to optimize them.
  if (EnableLoopFlatten)
    PM.add(createLoopFlattenPass());
  PM.add(createIndVarSimplifyPass());
  PM.add(createLoopDeletionPass());
  if (EnableLoopInterchange)
    PM.add(createLoopInterchangePass());

  if (EnableConstraintElimination)
    PM.add(createConstraintEliminationPass());

  // Unroll small loops and perform peeling.
  PM.add(createSimpleLoopUnrollPass(OptLevel, DisableUnrollLoops,
                                    ForgetAllSCEVInLoopUnroll));
  PM.add(createLoopDistributePass());
  PM.add(createLoopVectorizePass(true, !LoopVectorize));
  // The vectorizer may have significantly shortened a loop body; unroll again.
  PM.add(createLoopUnrollPass(OptLevel, DisableUnrollLoops,
                              ForgetAllSCEVInLoopUnroll));

  PM.add(createWarnMissedTransformationsPass());

  // Now that we've optimized loops (in particular loop induction variables),
  // we may have exposed more scalar opportunities. Run parts of the scalar
  // optimizer again at this point.
  PM.add(createInstructionCombiningPass()); // Initial cleanup
  PM.add(createCFGSimplificationPass(SimplifyCFGOptions() // if-convert
                                         .hoistCommonInsts(true)));
  PM.add(createSCCPPass()); // Propagate exposed constants
  PM.add(createInstructionCombiningPass()); // Clean up again
  PM.add(createBitTrackingDCEPass());

  // More scalar chains could be vectorized due to more alias information
  if (SLPVectorize)
    PM.add(createSLPVectorizerPass()); // Vectorize parallel scalar chains.

  PM.add(createVectorCombinePass()); // Clean up partial vectorization.

  // After vectorization, assume intrinsics may tell us more about pointer
  // alignments.
  PM.add(createAlignmentFromAssumptionsPass());

  // Cleanup and simplify the code after the scalar optimizations.
  PM.add(createInstructionCombiningPass());
  addExtensionsToPM(EP_Peephole, PM);

  PM.add(createJumpThreadingPass(/*FreezeSelectCond*/ true));
}

void PassManagerBuilder::addLateLTOOptimizationPasses(
    legacy::PassManagerBase &PM) {
  // See comment in the new PM for justification of scheduling splitting at
  // this stage (\ref buildLTODefaultPipeline).
  if (EnableHotColdSplit)
    PM.add(createHotColdSplittingPass());

  // Delete basic blocks, which optimization passes may have killed.
  PM.add(
      createCFGSimplificationPass(SimplifyCFGOptions().hoistCommonInsts(true)));

  // Drop bodies of available externally objects to improve GlobalDCE.
  PM.add(createEliminateAvailableExternallyPass());

  // Now that we have optimized the program, discard unreachable functions.
  PM.add(createGlobalDCEPass());

  // FIXME: this is profitable (for compiler time) to do at -O0 too, but
  // currently it damages debug info.
  if (MergeFunctions)
    PM.add(createMergeFunctionsPass());
}

void PassManagerBuilder::populateThinLTOPassManager(
    legacy::PassManagerBase &PM) {
  PerformThinLTO = true;
  if (LibraryInfo)
    PM.add(new TargetLibraryInfoWrapperPass(*LibraryInfo));

  if (VerifyInput)
    PM.add(createVerifierPass());

  if (ImportSummary) {
    // This pass imports type identifier resolutions for whole-program
    // devirtualization and CFI. It must run early because other passes may
    // disturb the specific instruction patterns that these passes look for,
    // creating dependencies on resolutions that may not appear in the summary.
    //
    // For example, GVN may transform the pattern assume(type.test) appearing in
    // two basic blocks into assume(phi(type.test, type.test)), which would
    // transform a dependency on a WPD resolution into a dependency on a type
    // identifier resolution for CFI.
    //
    // Also, WPD has access to more precise information than ICP and can
    // devirtualize more effectively, so it should operate on the IR first.
    PM.add(createWholeProgramDevirtPass(nullptr, ImportSummary));
    PM.add(createLowerTypeTestsPass(nullptr, ImportSummary));
  }

  populateModulePassManager(PM);

  if (VerifyOutput)
    PM.add(createVerifierPass());
  PerformThinLTO = false;
}

void PassManagerBuilder::populateLTOPassManager(legacy::PassManagerBase &PM) {
  if (LibraryInfo)
    PM.add(new TargetLibraryInfoWrapperPass(*LibraryInfo));

  if (VerifyInput)
    PM.add(createVerifierPass());

  addExtensionsToPM(EP_FullLinkTimeOptimizationEarly, PM);

  if (OptLevel != 0)
    addLTOOptimizationPasses(PM);
  else {
    // The whole-program-devirt pass needs to run at -O0 because only it knows
    // about the llvm.type.checked.load intrinsic: it needs to both lower the
    // intrinsic itself and handle it in the summary.
    PM.add(createWholeProgramDevirtPass(ExportSummary, nullptr));
  }

  // Create a function that performs CFI checks for cross-DSO calls with targets
  // in the current module.
  PM.add(createCrossDSOCFIPass());

  // Lower type metadata and the type.test intrinsic. This pass supports Clang's
  // control flow integrity mechanisms (-fsanitize=cfi*) and needs to run at
  // link time if CFI is enabled. The pass does nothing if CFI is disabled.
  PM.add(createLowerTypeTestsPass(ExportSummary, nullptr));
  // Run a second time to clean up any type tests left behind by WPD for use
  // in ICP (which is performed earlier than this in the regular LTO pipeline).
  PM.add(createLowerTypeTestsPass(nullptr, nullptr, true));

  if (OptLevel != 0)
    addLateLTOOptimizationPasses(PM);

  addExtensionsToPM(EP_FullLinkTimeOptimizationLast, PM);

  PM.add(createAnnotationRemarksLegacyPass());

  if (VerifyOutput)
    PM.add(createVerifierPass());
}

LLVMPassManagerBuilderRef LLVMPassManagerBuilderCreate() {
  PassManagerBuilder *PMB = new PassManagerBuilder();
  return wrap(PMB);
}

void LLVMPassManagerBuilderDispose(LLVMPassManagerBuilderRef PMB) {
  PassManagerBuilder *Builder = unwrap(PMB);
  delete Builder;
}

void
LLVMPassManagerBuilderSetOptLevel(LLVMPassManagerBuilderRef PMB,
                                  unsigned OptLevel) {
  PassManagerBuilder *Builder = unwrap(PMB);
  Builder->OptLevel = OptLevel;
}

void
LLVMPassManagerBuilderSetSizeLevel(LLVMPassManagerBuilderRef PMB,
                                   unsigned SizeLevel) {
  PassManagerBuilder *Builder = unwrap(PMB);
  Builder->SizeLevel = SizeLevel;
}

void
LLVMPassManagerBuilderSetDisableUnitAtATime(LLVMPassManagerBuilderRef PMB,
                                            LLVMBool Value) {
  // NOTE: The DisableUnitAtATime switch has been removed.
}

void
LLVMPassManagerBuilderSetDisableUnrollLoops(LLVMPassManagerBuilderRef PMB,
                                            LLVMBool Value) {
  PassManagerBuilder *Builder = unwrap(PMB);
  Builder->DisableUnrollLoops = Value;
}

void
LLVMPassManagerBuilderSetDisableSimplifyLibCalls(LLVMPassManagerBuilderRef PMB,
                                                 LLVMBool Value) {
  // NOTE: The simplify-libcalls pass has been removed.
}

void
LLVMPassManagerBuilderUseInlinerWithThreshold(LLVMPassManagerBuilderRef PMB,
                                              unsigned Threshold) {
  PassManagerBuilder *Builder = unwrap(PMB);
  Builder->Inliner = createFunctionInliningPass(Threshold);
}

void
LLVMPassManagerBuilderPopulateFunctionPassManager(LLVMPassManagerBuilderRef PMB,
                                                  LLVMPassManagerRef PM) {
  PassManagerBuilder *Builder = unwrap(PMB);
  legacy::FunctionPassManager *FPM = unwrap<legacy::FunctionPassManager>(PM);
  Builder->populateFunctionPassManager(*FPM);
}

void
LLVMPassManagerBuilderPopulateModulePassManager(LLVMPassManagerBuilderRef PMB,
                                                LLVMPassManagerRef PM) {
  PassManagerBuilder *Builder = unwrap(PMB);
  legacy::PassManagerBase *MPM = unwrap(PM);
  Builder->populateModulePassManager(*MPM);
}

void LLVMPassManagerBuilderPopulateLTOPassManager(LLVMPassManagerBuilderRef PMB,
                                                  LLVMPassManagerRef PM,
                                                  LLVMBool Internalize,
                                                  LLVMBool RunInliner) {
  PassManagerBuilder *Builder = unwrap(PMB);
  legacy::PassManagerBase *LPM = unwrap(PM);

  // A small backwards compatibility hack. populateLTOPassManager used to take
  // an RunInliner option.
  if (RunInliner && !Builder->Inliner)
    Builder->Inliner = createFunctionInliningPass();

  Builder->populateLTOPassManager(*LPM);
}<|MERGE_RESOLUTION|>--- conflicted
+++ resolved
@@ -521,15 +521,13 @@
   // is handled separately, so just check this is not the ThinLTO post-link.
   bool DefaultOrPreLinkPipeline = !PerformThinLTO;
 
-<<<<<<< HEAD
   if (IsRepo) {
     MPM.add(createRepoMetadataGenerationPass());
     MPM.add(createRepoPruningPass());
     MPM.add(createGlobalDCEPass());
   }
-=======
+
   MPM.add(createAnnotation2MetadataLegacyPass());
->>>>>>> 8e464dd7
 
   if (!PGOSampleUse.empty()) {
     MPM.add(createPruneEHPass());
