//===-- NVPTXTargetObjectFile.h - NVPTX Object Info -------------*- C++ -*-===//
//
// Part of the LLVM Project, under the Apache License v2.0 with LLVM Exceptions.
// See https://llvm.org/LICENSE.txt for license information.
// SPDX-License-Identifier: Apache-2.0 WITH LLVM-exception
//
//===----------------------------------------------------------------------===//

#ifndef LLVM_LIB_TARGET_NVPTX_NVPTXTARGETOBJECTFILE_H
#define LLVM_LIB_TARGET_NVPTX_NVPTXTARGETOBJECTFILE_H

#include "llvm/MC/MCSection.h"
#include "llvm/MC/SectionKind.h"
#include "llvm/Target/TargetLoweringObjectFile.h"

namespace llvm {

class NVPTXTargetObjectFile : public TargetLoweringObjectFile {
public:
  NVPTXTargetObjectFile() : TargetLoweringObjectFile() {}

  ~NVPTXTargetObjectFile() override;

  void Initialize(MCContext &ctx, const TargetMachine &TM) override {
    TargetLoweringObjectFile::Initialize(ctx, TM);
  }

  MCSection *getSectionForConstant(const DataLayout &DL, SectionKind Kind,
<<<<<<< HEAD
                                   const Constant *C, unsigned &Align,
                                   const GlobalObject *GO) const override {
=======
                                   const Constant *C,
                                   Align &Alignment) const override {
>>>>>>> 2e10b7a3
    return ReadOnlySection;
  }

  MCSection *getExplicitSectionGlobal(const GlobalObject *GO, SectionKind Kind,
                                      const TargetMachine &TM) const override {
    return DataSection;
  }

  MCSection *SelectSectionForGlobal(const GlobalObject *GO, SectionKind Kind,
                                    const TargetMachine &TM) const override;
};

} // end namespace llvm

#endif // LLVM_LIB_TARGET_NVPTX_NVPTXTARGETOBJECTFILE_H<|MERGE_RESOLUTION|>--- conflicted
+++ resolved
@@ -26,13 +26,9 @@
   }
 
   MCSection *getSectionForConstant(const DataLayout &DL, SectionKind Kind,
-<<<<<<< HEAD
-                                   const Constant *C, unsigned &Align,
+                                   const Constant *C,
+                                   Align &Alignment,
                                    const GlobalObject *GO) const override {
-=======
-                                   const Constant *C,
-                                   Align &Alignment) const override {
->>>>>>> 2e10b7a3
     return ReadOnlySection;
   }
 
