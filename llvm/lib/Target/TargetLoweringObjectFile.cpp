--- conflicted
+++ resolved
@@ -286,13 +286,8 @@
     const Function &F, const TargetMachine &TM) const {
   Align Alignment(1);
   return getSectionForConstant(F.getParent()->getDataLayout(),
-<<<<<<< HEAD
-                               SectionKind::getReadOnly(), /*C=*/nullptr, Align,
-                               &F);
-=======
                                SectionKind::getReadOnly(), /*C=*/nullptr,
-                               Alignment);
->>>>>>> 2e10b7a3
+                               Alignment, &F);
 }
 
 bool TargetLoweringObjectFile::shouldPutJumpTableInFunctionSection(
@@ -313,13 +308,8 @@
 /// Given a mergable constant with the specified size and relocation
 /// information, return a section that it should be placed in.
 MCSection *TargetLoweringObjectFile::getSectionForConstant(
-<<<<<<< HEAD
-    const DataLayout &DL, SectionKind Kind, const Constant *C, unsigned &Align,
-    const GlobalObject *GO) const {
-=======
     const DataLayout &DL, SectionKind Kind, const Constant *C,
-    Align &Alignment) const {
->>>>>>> 2e10b7a3
+    Align &Alignment, const GlobalObject *GO) const {
   if (Kind.isReadOnly() && ReadOnlySection != nullptr)
     return ReadOnlySection;
 
