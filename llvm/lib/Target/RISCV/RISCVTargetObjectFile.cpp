--- conflicted
+++ resolved
@@ -103,22 +103,12 @@
 }
 
 MCSection *RISCVELFTargetObjectFile::getSectionForConstant(
-<<<<<<< HEAD
-    const DataLayout &DL, SectionKind Kind, const Constant *C, unsigned &Align,
-    const GlobalObject *GO) const {
-=======
     const DataLayout &DL, SectionKind Kind, const Constant *C,
-    Align &Alignment) const {
->>>>>>> 2e10b7a3
+    Align &Alignment, const GlobalObject *GO) const {
   if (isConstantInSmallSection(DL, C))
     return SmallDataSection;
 
   // Otherwise, we work the same as ELF.
-<<<<<<< HEAD
-  return TargetLoweringObjectFileELF::getSectionForConstant(DL, Kind, C, Align,
-                                                            GO);
-=======
   return TargetLoweringObjectFileELF::getSectionForConstant(DL, Kind, C,
-                                                            Alignment);
->>>>>>> 2e10b7a3
+                                                            Alignment, GO);
 }