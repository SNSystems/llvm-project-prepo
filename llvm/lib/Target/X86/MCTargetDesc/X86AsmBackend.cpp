--- conflicted
+++ resolved
@@ -1603,22 +1603,12 @@
                                            const MCRegisterInfo &MRI,
                                            const MCTargetOptions &Options) {
   const Triple &TheTriple = STI.getTargetTriple();
-<<<<<<< HEAD
   if (TheTriple.isOSBinFormatRepo()) {
     return new RepoX86_64AsmBackend(T, STI);
   }
 
-  if (TheTriple.isOSBinFormatMachO()) {
-    MachO::CPUSubTypeX86 CS =
-        StringSwitch<MachO::CPUSubTypeX86>(TheTriple.getArchName())
-            .Case("x86_64h", MachO::CPU_SUBTYPE_X86_64_H)
-            .Default(MachO::CPU_SUBTYPE_X86_64_ALL);
-    return new DarwinX86_64AsmBackend(T, MRI, STI, CS);
-  }
-=======
   if (TheTriple.isOSBinFormatMachO())
     return new DarwinX86AsmBackend(T, MRI, STI);
->>>>>>> 2e10b7a3
 
   if (TheTriple.isOSWindows() && TheTriple.isOSBinFormatCOFF())
     return new WindowsX86AsmBackend(T, true, STI);
