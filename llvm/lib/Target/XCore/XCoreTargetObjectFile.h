//===-- XCoreTargetObjectFile.h - XCore Object Info -------------*- C++ -*-===//
//
// Part of the LLVM Project, under the Apache License v2.0 with LLVM Exceptions.
// See https://llvm.org/LICENSE.txt for license information.
// SPDX-License-Identifier: Apache-2.0 WITH LLVM-exception
//
//===----------------------------------------------------------------------===//

#ifndef LLVM_LIB_TARGET_XCORE_XCORETARGETOBJECTFILE_H
#define LLVM_LIB_TARGET_XCORE_XCORETARGETOBJECTFILE_H

#include "llvm/CodeGen/TargetLoweringObjectFileImpl.h"

namespace llvm {

static const unsigned CodeModelLargeSize = 256;

  class XCoreTargetObjectFile : public TargetLoweringObjectFileELF {
    MCSection *BSSSectionLarge;
    MCSection *DataSectionLarge;
    MCSection *ReadOnlySectionLarge;
    MCSection *DataRelROSectionLarge;

  public:
    void Initialize(MCContext &Ctx, const TargetMachine &TM) override;

    MCSection *getExplicitSectionGlobal(const GlobalObject *GO, SectionKind Kind,
                                        const TargetMachine &TM) const override;

    MCSection *SelectSectionForGlobal(const GlobalObject *GO, SectionKind Kind,
                                      const TargetMachine &TM) const override;

    MCSection *getSectionForConstant(const DataLayout &DL, SectionKind Kind,
<<<<<<< HEAD
                                     const Constant *C, unsigned &Align,
                                     const GlobalObject *GO) const override;
=======
                                     const Constant *C,
                                     Align &Alignment) const override;
>>>>>>> 2e10b7a3
  };
} // end namespace llvm

#endif<|MERGE_RESOLUTION|>--- conflicted
+++ resolved
@@ -31,13 +31,8 @@
                                       const TargetMachine &TM) const override;
 
     MCSection *getSectionForConstant(const DataLayout &DL, SectionKind Kind,
-<<<<<<< HEAD
-                                     const Constant *C, unsigned &Align,
-                                     const GlobalObject *GO) const override;
-=======
                                      const Constant *C,
-                                     Align &Alignment) const override;
->>>>>>> 2e10b7a3
+                                     Align &Alignment, const GlobalObject *GO) const override;
   };
 } // end namespace llvm
 
