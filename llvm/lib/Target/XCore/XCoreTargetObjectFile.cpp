//===-- XCoreTargetObjectFile.cpp - XCore object files --------------------===//
//
// Part of the LLVM Project, under the Apache License v2.0 with LLVM Exceptions.
// See https://llvm.org/LICENSE.txt for license information.
// SPDX-License-Identifier: Apache-2.0 WITH LLVM-exception
//
//===----------------------------------------------------------------------===//

#include "XCoreTargetObjectFile.h"
#include "XCoreSubtarget.h"
#include "llvm/BinaryFormat/ELF.h"
#include "llvm/IR/DataLayout.h"
#include "llvm/MC/MCContext.h"
#include "llvm/MC/MCSectionELF.h"
#include "llvm/Target/TargetMachine.h"

using namespace llvm;


void XCoreTargetObjectFile::Initialize(MCContext &Ctx, const TargetMachine &TM){
  TargetLoweringObjectFileELF::Initialize(Ctx, TM);

  BSSSection = Ctx.getELFSection(".dp.bss", ELF::SHT_NOBITS,
                                 ELF::SHF_ALLOC | ELF::SHF_WRITE |
                                     ELF::XCORE_SHF_DP_SECTION);
  BSSSectionLarge = Ctx.getELFSection(".dp.bss.large", ELF::SHT_NOBITS,
                                      ELF::SHF_ALLOC | ELF::SHF_WRITE |
                                          ELF::XCORE_SHF_DP_SECTION);
  DataSection = Ctx.getELFSection(".dp.data", ELF::SHT_PROGBITS,
                                  ELF::SHF_ALLOC | ELF::SHF_WRITE |
                                      ELF::XCORE_SHF_DP_SECTION);
  DataSectionLarge = Ctx.getELFSection(".dp.data.large", ELF::SHT_PROGBITS,
                                       ELF::SHF_ALLOC | ELF::SHF_WRITE |
                                           ELF::XCORE_SHF_DP_SECTION);
  DataRelROSection = Ctx.getELFSection(".dp.rodata", ELF::SHT_PROGBITS,
                                       ELF::SHF_ALLOC | ELF::SHF_WRITE |
                                           ELF::XCORE_SHF_DP_SECTION);
  DataRelROSectionLarge = Ctx.getELFSection(
      ".dp.rodata.large", ELF::SHT_PROGBITS,
      ELF::SHF_ALLOC | ELF::SHF_WRITE | ELF::XCORE_SHF_DP_SECTION);
  ReadOnlySection =
      Ctx.getELFSection(".cp.rodata", ELF::SHT_PROGBITS,
                        ELF::SHF_ALLOC | ELF::XCORE_SHF_CP_SECTION);
  ReadOnlySectionLarge =
      Ctx.getELFSection(".cp.rodata.large", ELF::SHT_PROGBITS,
                        ELF::SHF_ALLOC | ELF::XCORE_SHF_CP_SECTION);
  MergeableConst4Section = Ctx.getELFSection(
      ".cp.rodata.cst4", ELF::SHT_PROGBITS,
      ELF::SHF_ALLOC | ELF::SHF_MERGE | ELF::XCORE_SHF_CP_SECTION, 4, "");
  MergeableConst8Section = Ctx.getELFSection(
      ".cp.rodata.cst8", ELF::SHT_PROGBITS,
      ELF::SHF_ALLOC | ELF::SHF_MERGE | ELF::XCORE_SHF_CP_SECTION, 8, "");
  MergeableConst16Section = Ctx.getELFSection(
      ".cp.rodata.cst16", ELF::SHT_PROGBITS,
      ELF::SHF_ALLOC | ELF::SHF_MERGE | ELF::XCORE_SHF_CP_SECTION, 16, "");
  CStringSection =
      Ctx.getELFSection(".cp.rodata.string", ELF::SHT_PROGBITS,
                        ELF::SHF_ALLOC | ELF::SHF_MERGE | ELF::SHF_STRINGS |
                            ELF::XCORE_SHF_CP_SECTION);
  // TextSection       - see MObjectFileInfo.cpp
  // StaticCtorSection - see MObjectFileInfo.cpp
  // StaticDtorSection - see MObjectFileInfo.cpp
 }

static unsigned getXCoreSectionType(SectionKind K) {
  if (K.isBSS())
    return ELF::SHT_NOBITS;
  return ELF::SHT_PROGBITS;
}

static unsigned getXCoreSectionFlags(SectionKind K, bool IsCPRel) {
  unsigned Flags = 0;

  if (!K.isMetadata())
    Flags |= ELF::SHF_ALLOC;

  if (K.isText())
    Flags |= ELF::SHF_EXECINSTR;
  else if (IsCPRel)
    Flags |= ELF::XCORE_SHF_CP_SECTION;
  else
    Flags |= ELF::XCORE_SHF_DP_SECTION;

  if (K.isWriteable())
    Flags |= ELF::SHF_WRITE;

  if (K.isMergeableCString() || K.isMergeableConst4() ||
      K.isMergeableConst8() || K.isMergeableConst16())
    Flags |= ELF::SHF_MERGE;

  if (K.isMergeableCString())
    Flags |= ELF::SHF_STRINGS;

  return Flags;
}

MCSection *XCoreTargetObjectFile::getExplicitSectionGlobal(
    const GlobalObject *GO, SectionKind Kind, const TargetMachine &TM) const {
  StringRef SectionName = GO->getSection();
  // Infer section flags from the section name if we can.
  bool IsCPRel = SectionName.startswith(".cp.");
  if (IsCPRel && !Kind.isReadOnly())
    report_fatal_error("Using .cp. section for writeable object.");
  return getContext().getELFSection(SectionName, getXCoreSectionType(Kind),
                                    getXCoreSectionFlags(Kind, IsCPRel));
}

MCSection *XCoreTargetObjectFile::SelectSectionForGlobal(
    const GlobalObject *GO, SectionKind Kind, const TargetMachine &TM) const {

  bool UseCPRel = GO->hasLocalLinkage();

  if (Kind.isText())                    return TextSection;
  if (UseCPRel) {
    if (Kind.isMergeable1ByteCString()) return CStringSection;
    if (Kind.isMergeableConst4())       return MergeableConst4Section;
    if (Kind.isMergeableConst8())       return MergeableConst8Section;
    if (Kind.isMergeableConst16())      return MergeableConst16Section;
  }
  Type *ObjType = GO->getValueType();
  auto &DL = GO->getParent()->getDataLayout();
  if (TM.getCodeModel() == CodeModel::Small || !ObjType->isSized() ||
      DL.getTypeAllocSize(ObjType) < CodeModelLargeSize) {
    if (Kind.isReadOnly())              return UseCPRel? ReadOnlySection
                                                       : DataRelROSection;
    if (Kind.isBSS() || Kind.isCommon())return BSSSection;
    if (Kind.isData())
      return DataSection;
    if (Kind.isReadOnlyWithRel())       return DataRelROSection;
  } else {
    if (Kind.isReadOnly())              return UseCPRel? ReadOnlySectionLarge
                                                       : DataRelROSectionLarge;
    if (Kind.isBSS() || Kind.isCommon())return BSSSectionLarge;
    if (Kind.isData())
      return DataSectionLarge;
    if (Kind.isReadOnlyWithRel())       return DataRelROSectionLarge;
  }

  assert((Kind.isThreadLocal() || Kind.isCommon()) && "Unknown section kind");
  report_fatal_error("Target does not support TLS or Common sections");
}

MCSection *XCoreTargetObjectFile::getSectionForConstant(
<<<<<<< HEAD
    const DataLayout &DL, SectionKind Kind, const Constant *C, unsigned &Align,
    const GlobalObject *GO) const {
=======
    const DataLayout &DL, SectionKind Kind, const Constant *C,
    Align &Alignment) const {
>>>>>>> 2e10b7a3
  if (Kind.isMergeableConst4())           return MergeableConst4Section;
  if (Kind.isMergeableConst8())           return MergeableConst8Section;
  if (Kind.isMergeableConst16())          return MergeableConst16Section;
  assert((Kind.isReadOnly() || Kind.isReadOnlyWithRel()) &&
         "Unknown section kind");
  // We assume the size of the object is never greater than CodeModelLargeSize.
  // To handle CodeModelLargeSize changes to AsmPrinter would be required.
  return ReadOnlySection;
}<|MERGE_RESOLUTION|>--- conflicted
+++ resolved
@@ -141,13 +141,8 @@
 }
 
 MCSection *XCoreTargetObjectFile::getSectionForConstant(
-<<<<<<< HEAD
-    const DataLayout &DL, SectionKind Kind, const Constant *C, unsigned &Align,
-    const GlobalObject *GO) const {
-=======
     const DataLayout &DL, SectionKind Kind, const Constant *C,
-    Align &Alignment) const {
->>>>>>> 2e10b7a3
+    Align &Alignment, const GlobalObject *GO) const {
   if (Kind.isMergeableConst4())           return MergeableConst4Section;
   if (Kind.isMergeableConst8())           return MergeableConst8Section;
   if (Kind.isMergeableConst16())          return MergeableConst16Section;
