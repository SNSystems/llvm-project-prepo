//===-- llvm/Target/MipsTargetObjectFile.h - Mips Object Info ---*- C++ -*-===//
//
// Part of the LLVM Project, under the Apache License v2.0 with LLVM Exceptions.
// See https://llvm.org/LICENSE.txt for license information.
// SPDX-License-Identifier: Apache-2.0 WITH LLVM-exception
//
//===----------------------------------------------------------------------===//

#ifndef LLVM_LIB_TARGET_MIPS_MIPSTARGETOBJECTFILE_H
#define LLVM_LIB_TARGET_MIPS_MIPSTARGETOBJECTFILE_H

#include "llvm/CodeGen/TargetLoweringObjectFileImpl.h"

namespace llvm {
class MipsTargetMachine;
  class MipsTargetObjectFile : public TargetLoweringObjectFileELF {
    MCSection *SmallDataSection;
    MCSection *SmallBSSSection;
    const MipsTargetMachine *TM;

    bool IsGlobalInSmallSection(const GlobalObject *GO, const TargetMachine &TM,
                                SectionKind Kind) const;
    bool IsGlobalInSmallSectionImpl(const GlobalObject *GO,
                                    const TargetMachine &TM) const;
  public:

    void Initialize(MCContext &Ctx, const TargetMachine &TM) override;

    /// Return true if this global address should be placed into small data/bss
    /// section.
    bool IsGlobalInSmallSection(const GlobalObject *GO,
                                const TargetMachine &TM) const;

    MCSection *SelectSectionForGlobal(const GlobalObject *GO, SectionKind Kind,
                                      const TargetMachine &TM) const override;

    /// Return true if this constant should be placed into small data section.
    bool IsConstantInSmallSection(const DataLayout &DL, const Constant *CN,
                                  const TargetMachine &TM) const;

    MCSection *getSectionForConstant(const DataLayout &DL, SectionKind Kind,
<<<<<<< HEAD
                                     const Constant *C, unsigned &Align,
                                     const GlobalObject *GO) const override;
=======
                                     const Constant *C,
                                     Align &Alignment) const override;
>>>>>>> 2e10b7a3
    /// Describe a TLS variable address within debug info.
    const MCExpr *getDebugThreadLocalSymbol(const MCSymbol *Sym) const override;
  };
} // end namespace llvm

#endif<|MERGE_RESOLUTION|>--- conflicted
+++ resolved
@@ -39,13 +39,9 @@
                                   const TargetMachine &TM) const;
 
     MCSection *getSectionForConstant(const DataLayout &DL, SectionKind Kind,
-<<<<<<< HEAD
-                                     const Constant *C, unsigned &Align,
+                                     const Constant *C,
+                                     Align &Alignment,
                                      const GlobalObject *GO) const override;
-=======
-                                     const Constant *C,
-                                     Align &Alignment) const override;
->>>>>>> 2e10b7a3
     /// Describe a TLS variable address within debug info.
     const MCExpr *getDebugThreadLocalSymbol(const MCSymbol *Sym) const override;
   };
