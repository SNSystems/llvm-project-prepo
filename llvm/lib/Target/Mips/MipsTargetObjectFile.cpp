//===-- MipsTargetObjectFile.cpp - Mips Object Files ----------------------===//
//
// Part of the LLVM Project, under the Apache License v2.0 with LLVM Exceptions.
// See https://llvm.org/LICENSE.txt for license information.
// SPDX-License-Identifier: Apache-2.0 WITH LLVM-exception
//
//===----------------------------------------------------------------------===//

#include "MipsTargetObjectFile.h"
#include "MipsSubtarget.h"
#include "MipsTargetMachine.h"
#include "MCTargetDesc/MipsMCExpr.h"
#include "llvm/BinaryFormat/ELF.h"
#include "llvm/IR/DataLayout.h"
#include "llvm/IR/DerivedTypes.h"
#include "llvm/IR/GlobalVariable.h"
#include "llvm/MC/MCContext.h"
#include "llvm/MC/MCSectionELF.h"
#include "llvm/Support/CommandLine.h"
#include "llvm/Target/TargetMachine.h"
using namespace llvm;

static cl::opt<unsigned>
SSThreshold("mips-ssection-threshold", cl::Hidden,
            cl::desc("Small data and bss section threshold size (default=8)"),
            cl::init(8));

static cl::opt<bool>
LocalSData("mlocal-sdata", cl::Hidden,
           cl::desc("MIPS: Use gp_rel for object-local data."),
           cl::init(true));

static cl::opt<bool>
ExternSData("mextern-sdata", cl::Hidden,
            cl::desc("MIPS: Use gp_rel for data that is not defined by the "
                     "current object."),
            cl::init(true));

static cl::opt<bool>
EmbeddedData("membedded-data", cl::Hidden,
             cl::desc("MIPS: Try to allocate variables in the following"
                      " sections if possible: .rodata, .sdata, .data ."),
             cl::init(false));

void MipsTargetObjectFile::Initialize(MCContext &Ctx, const TargetMachine &TM){
  TargetLoweringObjectFileELF::Initialize(Ctx, TM);

  SmallDataSection = getContext().getELFSection(
      ".sdata", ELF::SHT_PROGBITS,
      ELF::SHF_WRITE | ELF::SHF_ALLOC | ELF::SHF_MIPS_GPREL);

  SmallBSSSection = getContext().getELFSection(".sbss", ELF::SHT_NOBITS,
                                               ELF::SHF_WRITE | ELF::SHF_ALLOC |
                                                   ELF::SHF_MIPS_GPREL);
  this->TM = &static_cast<const MipsTargetMachine &>(TM);
}

// A address must be loaded from a small section if its size is less than the
// small section size threshold. Data in this section must be addressed using
// gp_rel operator.
static bool IsInSmallSection(uint64_t Size) {
  // gcc has traditionally not treated zero-sized objects as small data, so this
  // is effectively part of the ABI.
  return Size > 0 && Size <= SSThreshold;
}

/// Return true if this global address should be placed into small data/bss
/// section.
bool MipsTargetObjectFile::IsGlobalInSmallSection(
    const GlobalObject *GO, const TargetMachine &TM) const {
  // We first check the case where global is a declaration, because finding
  // section kind using getKindForGlobal() is only allowed for global
  // definitions.
  if (GO->isDeclaration() || GO->hasAvailableExternallyLinkage())
    return IsGlobalInSmallSectionImpl(GO, TM);

  return IsGlobalInSmallSection(GO, TM, getKindForGlobal(GO, TM));
}

/// Return true if this global address should be placed into small data/bss
/// section.
bool MipsTargetObjectFile::
IsGlobalInSmallSection(const GlobalObject *GO, const TargetMachine &TM,
                       SectionKind Kind) const {
  return IsGlobalInSmallSectionImpl(GO, TM) &&
         (Kind.isData() || Kind.isBSS() || Kind.isCommon() ||
          Kind.isReadOnly());
}

/// Return true if this global address should be placed into small data/bss
/// section. This method does all the work, except for checking the section
/// kind.
bool MipsTargetObjectFile::
IsGlobalInSmallSectionImpl(const GlobalObject *GO,
                           const TargetMachine &TM) const {
  const MipsSubtarget &Subtarget =
      *static_cast<const MipsTargetMachine &>(TM).getSubtargetImpl();

  // Return if small section is not available.
  if (!Subtarget.useSmallSection())
    return false;

  // Only global variables, not functions.
  const GlobalVariable *GVA = dyn_cast<GlobalVariable>(GO);
  if (!GVA)
    return false;

  // If the variable has an explicit section, it is placed in that section but
  // it's addressing mode may change.
  if (GVA->hasSection()) {
    StringRef Section = GVA->getSection();

    // Explicitly placing any variable in the small data section overrides
    // the global -G value.
    if (Section == ".sdata" || Section == ".sbss")
      return true;

    // Otherwise reject accessing it through the gp pointer. There are some
    // historic cases which GCC doesn't appear to respect any more. These
    // are .lit4, .lit8 and .srdata. For the moment reject these as well.
    return false;
  }

  // Enforce -mlocal-sdata.
  if (!LocalSData && GVA->hasLocalLinkage())
    return false;

  // Enforce -mextern-sdata.
  if (!ExternSData && ((GVA->hasExternalLinkage() && GVA->isDeclaration()) ||
                       GVA->hasCommonLinkage()))
    return false;

  // Enforce -membedded-data.
  if (EmbeddedData && GVA->isConstant())
    return false;

  Type *Ty = GVA->getValueType();

  // It is possible that the type of the global is unsized, i.e. a declaration
  // of a extern struct. In this case don't presume it is in the small data
  // section. This happens e.g. when building the FreeBSD kernel.
  if (!Ty->isSized())
    return false;

  return IsInSmallSection(
      GVA->getParent()->getDataLayout().getTypeAllocSize(Ty));
}

MCSection *MipsTargetObjectFile::SelectSectionForGlobal(
    const GlobalObject *GO, SectionKind Kind, const TargetMachine &TM) const {
  // TODO: Could also support "weak" symbols as well with ".gnu.linkonce.s.*"
  // sections?

  // Handle Small Section classification here.
  if (Kind.isBSS() && IsGlobalInSmallSection(GO, TM, Kind))
    return SmallBSSSection;
  if (Kind.isData() && IsGlobalInSmallSection(GO, TM, Kind))
    return SmallDataSection;
  if (Kind.isReadOnly() && IsGlobalInSmallSection(GO, TM, Kind))
    return SmallDataSection;

  // Otherwise, we work the same as ELF.
  return TargetLoweringObjectFileELF::SelectSectionForGlobal(GO, Kind, TM);
}

/// Return true if this constant should be placed into small data section.
bool MipsTargetObjectFile::IsConstantInSmallSection(
    const DataLayout &DL, const Constant *CN, const TargetMachine &TM) const {
  return (static_cast<const MipsTargetMachine &>(TM)
              .getSubtargetImpl()
              ->useSmallSection() &&
          LocalSData && IsInSmallSection(DL.getTypeAllocSize(CN->getType())));
}

/// Return true if this constant should be placed into small data section.
<<<<<<< HEAD
MCSection *MipsTargetObjectFile::getSectionForConstant(
    const DataLayout &DL, SectionKind Kind, const Constant *C, unsigned &Align,
    const GlobalObject *GO) const {
=======
MCSection *MipsTargetObjectFile::getSectionForConstant(const DataLayout &DL,
                                                       SectionKind Kind,
                                                       const Constant *C,
                                                       Align &Alignment) const {
>>>>>>> 2e10b7a3
  if (IsConstantInSmallSection(DL, C, *TM))
    return SmallDataSection;

  // Otherwise, we work the same as ELF.
<<<<<<< HEAD
  return TargetLoweringObjectFileELF::getSectionForConstant(DL, Kind, C, Align,
                                                            GO);
=======
  return TargetLoweringObjectFileELF::getSectionForConstant(DL, Kind, C,
                                                            Alignment);
>>>>>>> 2e10b7a3
}

const MCExpr *
MipsTargetObjectFile::getDebugThreadLocalSymbol(const MCSymbol *Sym) const {
  const MCExpr *Expr =
      MCSymbolRefExpr::create(Sym, MCSymbolRefExpr::VK_None, getContext());
  Expr = MCBinaryExpr::createAdd(
      Expr, MCConstantExpr::create(0x8000, getContext()), getContext());
  return MipsMCExpr::create(MipsMCExpr::MEK_DTPREL, Expr, getContext());
}<|MERGE_RESOLUTION|>--- conflicted
+++ resolved
@@ -173,27 +173,17 @@
 }
 
 /// Return true if this constant should be placed into small data section.
-<<<<<<< HEAD
-MCSection *MipsTargetObjectFile::getSectionForConstant(
-    const DataLayout &DL, SectionKind Kind, const Constant *C, unsigned &Align,
-    const GlobalObject *GO) const {
-=======
 MCSection *MipsTargetObjectFile::getSectionForConstant(const DataLayout &DL,
                                                        SectionKind Kind,
                                                        const Constant *C,
-                                                       Align &Alignment) const {
->>>>>>> 2e10b7a3
+                                                       Align &Alignment,
+                                                       const GlobalObject *GO) const {
   if (IsConstantInSmallSection(DL, C, *TM))
     return SmallDataSection;
 
   // Otherwise, we work the same as ELF.
-<<<<<<< HEAD
-  return TargetLoweringObjectFileELF::getSectionForConstant(DL, Kind, C, Align,
-                                                            GO);
-=======
   return TargetLoweringObjectFileELF::getSectionForConstant(DL, Kind, C,
-                                                            Alignment);
->>>>>>> 2e10b7a3
+                                                            Alignment, GO);
 }
 
 const MCExpr *
