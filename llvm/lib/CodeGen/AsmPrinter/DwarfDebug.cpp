--- conflicted
+++ resolved
@@ -1260,18 +1260,13 @@
     // Emit info into a debug ranges section.
     emitDebugRanges();
 
-<<<<<<< HEAD
+    if (useSplitDwarf())
+    // Emit info into a debug macinfo.dwo section.
+      emitDebugMacinfoDWO();
+    else
     // Emit info into a debug macinfo section.
-    emitDebugMacinfo();
-  }
-=======
-  if (useSplitDwarf())
-  // Emit info into a debug macinfo.dwo section.
-    emitDebugMacinfoDWO();
-  else
-  // Emit info into a debug macinfo section.
-    emitDebugMacinfo();
->>>>>>> e26a78e7
+      emitDebugMacinfo();
+  }
 
   if (useSplitDwarf()) {
     emitDebugStrDWO();
