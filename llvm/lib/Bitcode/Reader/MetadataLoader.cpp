--- conflicted
+++ resolved
@@ -876,11 +876,8 @@
       case bitc::METADATA_OBJC_PROPERTY:
       case bitc::METADATA_IMPORTED_ENTITY:
       case bitc::METADATA_GLOBAL_VAR_EXPR:
-<<<<<<< HEAD
       case bitc::METADATA_REPODEFINITION:
-=======
       case bitc::METADATA_GENERIC_SUBRANGE:
->>>>>>> 8e464dd7
         // We don't expect to see any of these, if we see one, give up on
         // lazy-loading and fallback.
         MDStringRef.clear();
