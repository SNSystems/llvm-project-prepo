add_llvm_component_library(LLVMMC
  ConstantPools.cpp
  ELFObjectWriter.cpp
  MCAsmBackend.cpp
  MCAsmInfo.cpp
  MCAsmInfoCOFF.cpp
  MCAsmInfoDarwin.cpp
  MCAsmInfoELF.cpp
  MCAsmInfoRepo.cpp
  MCAsmInfoWasm.cpp
  MCAsmInfoXCOFF.cpp
  MCAsmMacro.cpp
  MCAsmStreamer.cpp
  MCAssembler.cpp
  MCCodeEmitter.cpp
  MCCodeView.cpp
  MCContext.cpp
  MCDwarf.cpp
  MCELFObjectTargetWriter.cpp
  MCELFStreamer.cpp
  MCExpr.cpp
  MCFragment.cpp
  MCInst.cpp
  MCInstPrinter.cpp
  MCInstrAnalysis.cpp
  MCInstrDesc.cpp
  MCInstrInfo.cpp
  MCLabel.cpp
  MCLinkerOptimizationHint.cpp
  MCMachOStreamer.cpp
  MCMachObjectTargetWriter.cpp
  MCNullStreamer.cpp
  MCObjectFileInfo.cpp
  MCObjectStreamer.cpp
  MCObjectWriter.cpp
  MCPseudoProbe.cpp
  MCRegisterInfo.cpp
  MCRepoObjectTargetWriter.cpp
  MCRepoStreamer.cpp
  MCRepoTicketFile.cpp
  MCSchedule.cpp
  MCSection.cpp
  MCSectionCOFF.cpp
  MCSectionELF.cpp
  MCSectionMachO.cpp
  MCSectionRepo.cpp
  MCSectionWasm.cpp
  MCSectionXCOFF.cpp
  MCStreamer.cpp
  MCSubtargetInfo.cpp
  MCSymbol.cpp
  MCSymbolELF.cpp
  MCSymbolXCOFF.cpp
  MCTargetOptions.cpp
  MCTargetOptionsCommandFlags.cpp
  MCValue.cpp
  MCWasmObjectTargetWriter.cpp
  MCWasmStreamer.cpp
  MCWin64EH.cpp
  MCWinCOFFStreamer.cpp
  MCWinEH.cpp
  MCXCOFFObjectTargetWriter.cpp
  MCXCOFFStreamer.cpp
  MachObjectWriter.cpp
  RepoObjectWriter.cpp
  StringTableBuilder.cpp
  SubtargetFeature.cpp
  WasmObjectWriter.cpp
  WinCOFFObjectWriter.cpp
  XCOFFObjectWriter.cpp

  ADDITIONAL_HEADER_DIRS
  ${LLVM_MAIN_INCLUDE_DIR}/llvm/MC
<<<<<<< HEAD
)
=======

  LINK_COMPONENTS
  Support
  BinaryFormat
  DebugInfoCodeView
  )
>>>>>>> 8e464dd7

add_subdirectory(MCParser)
add_subdirectory(MCDisassembler)

target_link_libraries (LLVMMC PRIVATE pstore-mcrepo LLVMCore)<|MERGE_RESOLUTION|>--- conflicted
+++ resolved
@@ -71,16 +71,12 @@
 
   ADDITIONAL_HEADER_DIRS
   ${LLVM_MAIN_INCLUDE_DIR}/llvm/MC
-<<<<<<< HEAD
-)
-=======
 
   LINK_COMPONENTS
   Support
   BinaryFormat
   DebugInfoCodeView
-  )
->>>>>>> 8e464dd7
+)
 
 add_subdirectory(MCParser)
 add_subdirectory(MCDisassembler)
