--- conflicted
+++ resolved
@@ -1,9 +1,4 @@
-<<<<<<< HEAD
-
-add_llvm_library(LLVMMC
-=======
 add_llvm_component_library(LLVMMC
->>>>>>> e26a78e7
   ConstantPools.cpp
   ELFObjectWriter.cpp
   MCAsmBackend.cpp
