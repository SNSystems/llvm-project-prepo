//===-- MCObjectFileInfo.cpp - Object File Information --------------------===//
//
// Part of the LLVM Project, under the Apache License v2.0 with LLVM Exceptions.
// See https://llvm.org/LICENSE.txt for license information.
// SPDX-License-Identifier: Apache-2.0 WITH LLVM-exception
//
//===----------------------------------------------------------------------===//

#include "llvm/MC/MCObjectFileInfo.h"
#include "llvm/ADT/StringExtras.h"
#include "llvm/ADT/Triple.h"
#include "llvm/BinaryFormat/COFF.h"
#include "llvm/BinaryFormat/ELF.h"
#include "llvm/MC/MCAsmInfo.h"
#include "llvm/MC/MCContext.h"
#include "llvm/MC/MCSection.h"
#include "llvm/MC/MCSectionCOFF.h"
#include "llvm/MC/MCSectionELF.h"
#include "llvm/MC/MCSectionMachO.h"
#include "llvm/MC/MCSectionRepo.h"
#include "llvm/MC/MCSectionWasm.h"
#include "llvm/MC/MCSectionXCOFF.h"

using namespace llvm;

static bool useCompactUnwind(const Triple &T) {
  // Only on darwin.
  if (!T.isOSDarwin())
    return false;

  // aarch64 always has it.
  if (T.getArch() == Triple::aarch64 || T.getArch() == Triple::aarch64_32)
    return true;

  // armv7k always has it.
  if (T.isWatchABI())
    return true;

  // Use it on newer version of OS X.
  if (T.isMacOSX() && !T.isMacOSXVersionLT(10, 6))
    return true;

  // And the iOS simulator.
  if (T.isiOS() && T.isX86())
    return true;

  return false;
}

void MCObjectFileInfo::initMachOMCObjectFileInfo(const Triple &T) {
  // MachO
  SupportsWeakOmittedEHFrame = false;

  EHFrameSection = Ctx->getMachOSection(
      "__TEXT", "__eh_frame",
      MachO::S_COALESCED | MachO::S_ATTR_NO_TOC |
          MachO::S_ATTR_STRIP_STATIC_SYMS | MachO::S_ATTR_LIVE_SUPPORT,
      SectionKind::getReadOnly());

  if (T.isOSDarwin() &&
      (T.getArch() == Triple::aarch64 || T.getArch() == Triple::aarch64_32))
    SupportsCompactUnwindWithoutEHFrame = true;

  if (T.isWatchABI())
    OmitDwarfIfHaveCompactUnwind = true;

  FDECFIEncoding = dwarf::DW_EH_PE_pcrel;

  // .comm doesn't support alignment before Leopard.
  if (T.isMacOSX() && T.isMacOSXVersionLT(10, 5))
    CommDirectiveSupportsAlignment = false;

  TextSection // .text
    = Ctx->getMachOSection("__TEXT", "__text",
                           MachO::S_ATTR_PURE_INSTRUCTIONS,
                           SectionKind::getText());
  DataSection // .data
      = Ctx->getMachOSection("__DATA", "__data", 0, SectionKind::getData());

  // BSSSection might not be expected initialized on msvc.
  BSSSection = nullptr;

  TLSDataSection // .tdata
      = Ctx->getMachOSection("__DATA", "__thread_data",
                             MachO::S_THREAD_LOCAL_REGULAR,
                             SectionKind::getData());
  TLSBSSSection // .tbss
    = Ctx->getMachOSection("__DATA", "__thread_bss",
                           MachO::S_THREAD_LOCAL_ZEROFILL,
                           SectionKind::getThreadBSS());

  // TODO: Verify datarel below.
  TLSTLVSection // .tlv
      = Ctx->getMachOSection("__DATA", "__thread_vars",
                             MachO::S_THREAD_LOCAL_VARIABLES,
                             SectionKind::getData());

  TLSThreadInitSection = Ctx->getMachOSection(
      "__DATA", "__thread_init", MachO::S_THREAD_LOCAL_INIT_FUNCTION_POINTERS,
      SectionKind::getData());

  CStringSection // .cstring
    = Ctx->getMachOSection("__TEXT", "__cstring",
                           MachO::S_CSTRING_LITERALS,
                           SectionKind::getMergeable1ByteCString());
  UStringSection
    = Ctx->getMachOSection("__TEXT","__ustring", 0,
                           SectionKind::getMergeable2ByteCString());
  FourByteConstantSection // .literal4
    = Ctx->getMachOSection("__TEXT", "__literal4",
                           MachO::S_4BYTE_LITERALS,
                           SectionKind::getMergeableConst4());
  EightByteConstantSection // .literal8
    = Ctx->getMachOSection("__TEXT", "__literal8",
                           MachO::S_8BYTE_LITERALS,
                           SectionKind::getMergeableConst8());

  SixteenByteConstantSection // .literal16
      = Ctx->getMachOSection("__TEXT", "__literal16",
                             MachO::S_16BYTE_LITERALS,
                             SectionKind::getMergeableConst16());

  ReadOnlySection  // .const
    = Ctx->getMachOSection("__TEXT", "__const", 0,
                           SectionKind::getReadOnly());

  // If the target is not powerpc, map the coal sections to the non-coal
  // sections.
  //
  // "__TEXT/__textcoal_nt" => section "__TEXT/__text"
  // "__TEXT/__const_coal"  => section "__TEXT/__const"
  // "__DATA/__datacoal_nt" => section "__DATA/__data"
  Triple::ArchType ArchTy = T.getArch();

  ConstDataSection  // .const_data
    = Ctx->getMachOSection("__DATA", "__const", 0,
                           SectionKind::getReadOnlyWithRel());

  if (ArchTy == Triple::ppc || ArchTy == Triple::ppc64) {
    TextCoalSection
      = Ctx->getMachOSection("__TEXT", "__textcoal_nt",
                             MachO::S_COALESCED |
                             MachO::S_ATTR_PURE_INSTRUCTIONS,
                             SectionKind::getText());
    ConstTextCoalSection
      = Ctx->getMachOSection("__TEXT", "__const_coal",
                             MachO::S_COALESCED,
                             SectionKind::getReadOnly());
    DataCoalSection = Ctx->getMachOSection(
        "__DATA", "__datacoal_nt", MachO::S_COALESCED, SectionKind::getData());
    ConstDataCoalSection = DataCoalSection;
  } else {
    TextCoalSection = TextSection;
    ConstTextCoalSection = ReadOnlySection;
    DataCoalSection = DataSection;
    ConstDataCoalSection = ConstDataSection;
  }

  DataCommonSection
    = Ctx->getMachOSection("__DATA","__common",
                           MachO::S_ZEROFILL,
                           SectionKind::getBSS());
  DataBSSSection
    = Ctx->getMachOSection("__DATA","__bss", MachO::S_ZEROFILL,
                           SectionKind::getBSS());


  LazySymbolPointerSection
    = Ctx->getMachOSection("__DATA", "__la_symbol_ptr",
                           MachO::S_LAZY_SYMBOL_POINTERS,
                           SectionKind::getMetadata());
  NonLazySymbolPointerSection
    = Ctx->getMachOSection("__DATA", "__nl_symbol_ptr",
                           MachO::S_NON_LAZY_SYMBOL_POINTERS,
                           SectionKind::getMetadata());

  ThreadLocalPointerSection
    = Ctx->getMachOSection("__DATA", "__thread_ptr",
                           MachO::S_THREAD_LOCAL_VARIABLE_POINTERS,
                           SectionKind::getMetadata());

  // Exception Handling.
  LSDASection = Ctx->getMachOSection("__TEXT", "__gcc_except_tab", 0,
                                     SectionKind::getReadOnlyWithRel());

  COFFDebugSymbolsSection = nullptr;
  COFFDebugTypesSection = nullptr;
  COFFGlobalTypeHashesSection = nullptr;

  if (useCompactUnwind(T)) {
    CompactUnwindSection =
        Ctx->getMachOSection("__LD", "__compact_unwind", MachO::S_ATTR_DEBUG,
                             SectionKind::getReadOnly());

    if (T.isX86())
      CompactUnwindDwarfEHFrameOnly = 0x04000000;  // UNWIND_X86_64_MODE_DWARF
    else if (T.getArch() == Triple::aarch64 || T.getArch() == Triple::aarch64_32)
      CompactUnwindDwarfEHFrameOnly = 0x03000000;  // UNWIND_ARM64_MODE_DWARF
    else if (T.getArch() == Triple::arm || T.getArch() == Triple::thumb)
      CompactUnwindDwarfEHFrameOnly = 0x04000000;  // UNWIND_ARM_MODE_DWARF
  }

  // Debug Information.
  DwarfDebugNamesSection =
      Ctx->getMachOSection("__DWARF", "__debug_names", MachO::S_ATTR_DEBUG,
                           SectionKind::getMetadata(), "debug_names_begin");
  DwarfAccelNamesSection =
      Ctx->getMachOSection("__DWARF", "__apple_names", MachO::S_ATTR_DEBUG,
                           SectionKind::getMetadata(), "names_begin");
  DwarfAccelObjCSection =
      Ctx->getMachOSection("__DWARF", "__apple_objc", MachO::S_ATTR_DEBUG,
                           SectionKind::getMetadata(), "objc_begin");
  // 16 character section limit...
  DwarfAccelNamespaceSection =
      Ctx->getMachOSection("__DWARF", "__apple_namespac", MachO::S_ATTR_DEBUG,
                           SectionKind::getMetadata(), "namespac_begin");
  DwarfAccelTypesSection =
      Ctx->getMachOSection("__DWARF", "__apple_types", MachO::S_ATTR_DEBUG,
                           SectionKind::getMetadata(), "types_begin");

  DwarfSwiftASTSection =
      Ctx->getMachOSection("__DWARF", "__swift_ast", MachO::S_ATTR_DEBUG,
                           SectionKind::getMetadata());

  DwarfAbbrevSection =
      Ctx->getMachOSection("__DWARF", "__debug_abbrev", MachO::S_ATTR_DEBUG,
                           SectionKind::getMetadata(), "section_abbrev");
  DwarfInfoSection =
      Ctx->getMachOSection("__DWARF", "__debug_info", MachO::S_ATTR_DEBUG,
                           SectionKind::getMetadata(), "section_info");
  DwarfLineSection =
      Ctx->getMachOSection("__DWARF", "__debug_line", MachO::S_ATTR_DEBUG,
                           SectionKind::getMetadata(), "section_line");
  DwarfLineStrSection =
      Ctx->getMachOSection("__DWARF", "__debug_line_str", MachO::S_ATTR_DEBUG,
                           SectionKind::getMetadata(), "section_line_str");
  DwarfFrameSection =
      Ctx->getMachOSection("__DWARF", "__debug_frame", MachO::S_ATTR_DEBUG,
                           SectionKind::getMetadata());
  DwarfPubNamesSection =
      Ctx->getMachOSection("__DWARF", "__debug_pubnames", MachO::S_ATTR_DEBUG,
                           SectionKind::getMetadata());
  DwarfPubTypesSection =
      Ctx->getMachOSection("__DWARF", "__debug_pubtypes", MachO::S_ATTR_DEBUG,
                           SectionKind::getMetadata());
  DwarfGnuPubNamesSection =
      Ctx->getMachOSection("__DWARF", "__debug_gnu_pubn", MachO::S_ATTR_DEBUG,
                           SectionKind::getMetadata());
  DwarfGnuPubTypesSection =
      Ctx->getMachOSection("__DWARF", "__debug_gnu_pubt", MachO::S_ATTR_DEBUG,
                           SectionKind::getMetadata());
  DwarfStrSection =
      Ctx->getMachOSection("__DWARF", "__debug_str", MachO::S_ATTR_DEBUG,
                           SectionKind::getMetadata(), "info_string");
  DwarfStrOffSection =
      Ctx->getMachOSection("__DWARF", "__debug_str_offs", MachO::S_ATTR_DEBUG,
                           SectionKind::getMetadata(), "section_str_off");
  DwarfAddrSection =
      Ctx->getMachOSection("__DWARF", "__debug_addr", MachO::S_ATTR_DEBUG,
                           SectionKind::getMetadata(), "section_info");
  DwarfLocSection =
      Ctx->getMachOSection("__DWARF", "__debug_loc", MachO::S_ATTR_DEBUG,
                           SectionKind::getMetadata(), "section_debug_loc");
  DwarfLoclistsSection =
      Ctx->getMachOSection("__DWARF", "__debug_loclists", MachO::S_ATTR_DEBUG,
                           SectionKind::getMetadata(), "section_debug_loc");

  DwarfARangesSection =
      Ctx->getMachOSection("__DWARF", "__debug_aranges", MachO::S_ATTR_DEBUG,
                           SectionKind::getMetadata());
  DwarfRangesSection =
      Ctx->getMachOSection("__DWARF", "__debug_ranges", MachO::S_ATTR_DEBUG,
                           SectionKind::getMetadata(), "debug_range");
  DwarfRnglistsSection =
      Ctx->getMachOSection("__DWARF", "__debug_rnglists", MachO::S_ATTR_DEBUG,
                           SectionKind::getMetadata(), "debug_range");
  DwarfMacinfoSection =
      Ctx->getMachOSection("__DWARF", "__debug_macinfo", MachO::S_ATTR_DEBUG,
                           SectionKind::getMetadata(), "debug_macinfo");
  DwarfMacroSection =
      Ctx->getMachOSection("__DWARF", "__debug_macro", MachO::S_ATTR_DEBUG,
                           SectionKind::getMetadata(), "debug_macro");
  DwarfDebugInlineSection =
      Ctx->getMachOSection("__DWARF", "__debug_inlined", MachO::S_ATTR_DEBUG,
                           SectionKind::getMetadata());
  DwarfCUIndexSection =
      Ctx->getMachOSection("__DWARF", "__debug_cu_index", MachO::S_ATTR_DEBUG,
                           SectionKind::getMetadata());
  DwarfTUIndexSection =
      Ctx->getMachOSection("__DWARF", "__debug_tu_index", MachO::S_ATTR_DEBUG,
                           SectionKind::getMetadata());
  StackMapSection = Ctx->getMachOSection("__LLVM_STACKMAPS", "__llvm_stackmaps",
                                         0, SectionKind::getMetadata());

  FaultMapSection = Ctx->getMachOSection("__LLVM_FAULTMAPS", "__llvm_faultmaps",
                                         0, SectionKind::getMetadata());

  RemarksSection = Ctx->getMachOSection(
      "__LLVM", "__remarks", MachO::S_ATTR_DEBUG, SectionKind::getMetadata());

  TLSExtraDataSection = TLSTLVSection;
}

void MCObjectFileInfo::initRepoMCObjectFileInfo(const Triple &T) {
  // These dummy sections enable the assembler to have a "default" section.
  // Nothing should be added to it. It won't be emitted to the final output.
  TextSection =
      Ctx->getRepoSection(MCContext::RepoSection::TextSection)->markAsDummy();
  DwarfStrSection =
      Ctx->getRepoSection(MCContext::RepoSection::DebugString)->markAsDummy();
  DwarfRangesSection =
      Ctx->getRepoSection(MCContext::RepoSection::DebugRanges)->markAsDummy();
  DwarfLineSection = Ctx->getRepoSection(MCContext::RepoSection::DebugLine);

  BSSSection = nullptr;
}

void MCObjectFileInfo::initELFMCObjectFileInfo(const Triple &T, bool Large) {
  switch (T.getArch()) {
  case Triple::mips:
  case Triple::mipsel:
  case Triple::mips64:
  case Triple::mips64el:
    // We cannot use DW_EH_PE_sdata8 for the large PositionIndependent case
    // since there is no R_MIPS_PC64 relocation (only a 32-bit version).
    if (PositionIndependent && !Large)
      FDECFIEncoding = dwarf::DW_EH_PE_pcrel | dwarf::DW_EH_PE_sdata4;
    else
      FDECFIEncoding = Ctx->getAsmInfo()->getCodePointerSize() == 4
                           ? dwarf::DW_EH_PE_sdata4
                           : dwarf::DW_EH_PE_sdata8;
    break;
  case Triple::ppc64:
  case Triple::ppc64le:
  case Triple::aarch64:
  case Triple::aarch64_be:
  case Triple::x86_64:
    FDECFIEncoding = dwarf::DW_EH_PE_pcrel |
                     (Large ? dwarf::DW_EH_PE_sdata8 : dwarf::DW_EH_PE_sdata4);
    break;
  case Triple::bpfel:
  case Triple::bpfeb:
    FDECFIEncoding = dwarf::DW_EH_PE_sdata8;
    break;
  case Triple::hexagon:
    FDECFIEncoding =
        PositionIndependent ? dwarf::DW_EH_PE_pcrel : dwarf::DW_EH_PE_absptr;
    break;
  default:
    FDECFIEncoding = dwarf::DW_EH_PE_pcrel | dwarf::DW_EH_PE_sdata4;
    break;
  }

  unsigned EHSectionType = T.getArch() == Triple::x86_64
                               ? ELF::SHT_X86_64_UNWIND
                               : ELF::SHT_PROGBITS;

  // Solaris requires different flags for .eh_frame to seemingly every other
  // platform.
  unsigned EHSectionFlags = ELF::SHF_ALLOC;
  if (T.isOSSolaris() && T.getArch() != Triple::x86_64)
    EHSectionFlags |= ELF::SHF_WRITE;

  // ELF
  BSSSection = Ctx->getELFSection(".bss", ELF::SHT_NOBITS,
                                  ELF::SHF_WRITE | ELF::SHF_ALLOC);

  TextSection = Ctx->getELFSection(".text", ELF::SHT_PROGBITS,
                                   ELF::SHF_EXECINSTR | ELF::SHF_ALLOC);

  DataSection = Ctx->getELFSection(".data", ELF::SHT_PROGBITS,
                                   ELF::SHF_WRITE | ELF::SHF_ALLOC);

  ReadOnlySection =
      Ctx->getELFSection(".rodata", ELF::SHT_PROGBITS, ELF::SHF_ALLOC);

  TLSDataSection =
      Ctx->getELFSection(".tdata", ELF::SHT_PROGBITS,
                         ELF::SHF_ALLOC | ELF::SHF_TLS | ELF::SHF_WRITE);

  TLSBSSSection = Ctx->getELFSection(
      ".tbss", ELF::SHT_NOBITS, ELF::SHF_ALLOC | ELF::SHF_TLS | ELF::SHF_WRITE);

  DataRelROSection = Ctx->getELFSection(".data.rel.ro", ELF::SHT_PROGBITS,
                                        ELF::SHF_ALLOC | ELF::SHF_WRITE);

  MergeableConst4Section =
      Ctx->getELFSection(".rodata.cst4", ELF::SHT_PROGBITS,
                         ELF::SHF_ALLOC | ELF::SHF_MERGE, 4, "");

  MergeableConst8Section =
      Ctx->getELFSection(".rodata.cst8", ELF::SHT_PROGBITS,
                         ELF::SHF_ALLOC | ELF::SHF_MERGE, 8, "");

  MergeableConst16Section =
      Ctx->getELFSection(".rodata.cst16", ELF::SHT_PROGBITS,
                         ELF::SHF_ALLOC | ELF::SHF_MERGE, 16, "");

  MergeableConst32Section =
      Ctx->getELFSection(".rodata.cst32", ELF::SHT_PROGBITS,
                         ELF::SHF_ALLOC | ELF::SHF_MERGE, 32, "");

  // Exception Handling Sections.

  // FIXME: We're emitting LSDA info into a readonly section on ELF, even though
  // it contains relocatable pointers.  In PIC mode, this is probably a big
  // runtime hit for C++ apps.  Either the contents of the LSDA need to be
  // adjusted or this should be a data section.
  LSDASection = Ctx->getELFSection(".gcc_except_table", ELF::SHT_PROGBITS,
                                   ELF::SHF_ALLOC);

  COFFDebugSymbolsSection = nullptr;
  COFFDebugTypesSection = nullptr;

  unsigned DebugSecType = ELF::SHT_PROGBITS;

  // MIPS .debug_* sections should have SHT_MIPS_DWARF section type
  // to distinguish among sections contain DWARF and ECOFF debug formats.
  // Sections with ECOFF debug format are obsoleted and marked by SHT_PROGBITS.
  if (T.isMIPS())
    DebugSecType = ELF::SHT_MIPS_DWARF;

  // Debug Info Sections.
  DwarfAbbrevSection =
      Ctx->getELFSection(".debug_abbrev", DebugSecType, 0);
  DwarfInfoSection = Ctx->getELFSection(".debug_info", DebugSecType, 0);
  DwarfLineSection = Ctx->getELFSection(".debug_line", DebugSecType, 0);
  DwarfLineStrSection =
      Ctx->getELFSection(".debug_line_str", DebugSecType,
                         ELF::SHF_MERGE | ELF::SHF_STRINGS, 1, "");
  DwarfFrameSection = Ctx->getELFSection(".debug_frame", DebugSecType, 0);
  DwarfPubNamesSection =
      Ctx->getELFSection(".debug_pubnames", DebugSecType, 0);
  DwarfPubTypesSection =
      Ctx->getELFSection(".debug_pubtypes", DebugSecType, 0);
  DwarfGnuPubNamesSection =
      Ctx->getELFSection(".debug_gnu_pubnames", DebugSecType, 0);
  DwarfGnuPubTypesSection =
      Ctx->getELFSection(".debug_gnu_pubtypes", DebugSecType, 0);
  DwarfStrSection =
      Ctx->getELFSection(".debug_str", DebugSecType,
                         ELF::SHF_MERGE | ELF::SHF_STRINGS, 1, "");
  DwarfLocSection = Ctx->getELFSection(".debug_loc", DebugSecType, 0);
  DwarfARangesSection =
      Ctx->getELFSection(".debug_aranges", DebugSecType, 0);
  DwarfRangesSection =
      Ctx->getELFSection(".debug_ranges", DebugSecType, 0);
  DwarfMacinfoSection =
      Ctx->getELFSection(".debug_macinfo", DebugSecType, 0);
  DwarfMacroSection = Ctx->getELFSection(".debug_macro", DebugSecType, 0);

  // DWARF5 Experimental Debug Info

  // Accelerator Tables
  DwarfDebugNamesSection =
      Ctx->getELFSection(".debug_names", ELF::SHT_PROGBITS, 0);
  DwarfAccelNamesSection =
      Ctx->getELFSection(".apple_names", ELF::SHT_PROGBITS, 0);
  DwarfAccelObjCSection =
      Ctx->getELFSection(".apple_objc", ELF::SHT_PROGBITS, 0);
  DwarfAccelNamespaceSection =
      Ctx->getELFSection(".apple_namespaces", ELF::SHT_PROGBITS, 0);
  DwarfAccelTypesSection =
      Ctx->getELFSection(".apple_types", ELF::SHT_PROGBITS, 0);

  // String Offset and Address Sections
  DwarfStrOffSection =
      Ctx->getELFSection(".debug_str_offsets", DebugSecType, 0);
  DwarfAddrSection = Ctx->getELFSection(".debug_addr", DebugSecType, 0);
  DwarfRnglistsSection = Ctx->getELFSection(".debug_rnglists", DebugSecType, 0);
  DwarfLoclistsSection = Ctx->getELFSection(".debug_loclists", DebugSecType, 0);

  // Fission Sections
  DwarfInfoDWOSection =
      Ctx->getELFSection(".debug_info.dwo", DebugSecType, ELF::SHF_EXCLUDE);
  DwarfTypesDWOSection =
      Ctx->getELFSection(".debug_types.dwo", DebugSecType, ELF::SHF_EXCLUDE);
  DwarfAbbrevDWOSection =
      Ctx->getELFSection(".debug_abbrev.dwo", DebugSecType, ELF::SHF_EXCLUDE);
  DwarfStrDWOSection = Ctx->getELFSection(
      ".debug_str.dwo", DebugSecType,
      ELF::SHF_MERGE | ELF::SHF_STRINGS | ELF::SHF_EXCLUDE, 1, "");
  DwarfLineDWOSection =
      Ctx->getELFSection(".debug_line.dwo", DebugSecType, ELF::SHF_EXCLUDE);
  DwarfLocDWOSection =
      Ctx->getELFSection(".debug_loc.dwo", DebugSecType, ELF::SHF_EXCLUDE);
  DwarfStrOffDWOSection = Ctx->getELFSection(".debug_str_offsets.dwo",
                                             DebugSecType, ELF::SHF_EXCLUDE);
  DwarfRnglistsDWOSection =
      Ctx->getELFSection(".debug_rnglists.dwo", DebugSecType, ELF::SHF_EXCLUDE);
  DwarfMacinfoDWOSection =
      Ctx->getELFSection(".debug_macinfo.dwo", DebugSecType, ELF::SHF_EXCLUDE);
  DwarfMacroDWOSection =
      Ctx->getELFSection(".debug_macro.dwo", DebugSecType, ELF::SHF_EXCLUDE);

  DwarfLoclistsDWOSection =
      Ctx->getELFSection(".debug_loclists.dwo", DebugSecType, ELF::SHF_EXCLUDE);

  // DWP Sections
  DwarfCUIndexSection =
      Ctx->getELFSection(".debug_cu_index", DebugSecType, 0);
  DwarfTUIndexSection =
      Ctx->getELFSection(".debug_tu_index", DebugSecType, 0);

  StackMapSection =
      Ctx->getELFSection(".llvm_stackmaps", ELF::SHT_PROGBITS, ELF::SHF_ALLOC);

  FaultMapSection =
      Ctx->getELFSection(".llvm_faultmaps", ELF::SHT_PROGBITS, ELF::SHF_ALLOC);

  EHFrameSection =
      Ctx->getELFSection(".eh_frame", EHSectionType, EHSectionFlags);

  StackSizesSection = Ctx->getELFSection(".stack_sizes", ELF::SHT_PROGBITS, 0);

  PseudoProbeSection = Ctx->getELFSection(".pseudo_probe", DebugSecType, 0);
  PseudoProbeDescSection =
      Ctx->getELFSection(".pseudo_probe_desc", DebugSecType, 0);
}

void MCObjectFileInfo::initCOFFMCObjectFileInfo(const Triple &T) {
  EHFrameSection =
      Ctx->getCOFFSection(".eh_frame", COFF::IMAGE_SCN_CNT_INITIALIZED_DATA |
                                           COFF::IMAGE_SCN_MEM_READ,
                          SectionKind::getData());

  // Set the `IMAGE_SCN_MEM_16BIT` flag when compiling for thumb mode.  This is
  // used to indicate to the linker that the text segment contains thumb instructions
  // and to set the ISA selection bit for calls accordingly.
  const bool IsThumb = T.getArch() == Triple::thumb;

  CommDirectiveSupportsAlignment = true;

  // COFF
  BSSSection = Ctx->getCOFFSection(
      ".bss", COFF::IMAGE_SCN_CNT_UNINITIALIZED_DATA |
                  COFF::IMAGE_SCN_MEM_READ | COFF::IMAGE_SCN_MEM_WRITE,
      SectionKind::getBSS());
  TextSection = Ctx->getCOFFSection(
      ".text",
      (IsThumb ? COFF::IMAGE_SCN_MEM_16BIT : (COFF::SectionCharacteristics)0) |
          COFF::IMAGE_SCN_CNT_CODE | COFF::IMAGE_SCN_MEM_EXECUTE |
          COFF::IMAGE_SCN_MEM_READ,
      SectionKind::getText());
  DataSection = Ctx->getCOFFSection(
      ".data", COFF::IMAGE_SCN_CNT_INITIALIZED_DATA | COFF::IMAGE_SCN_MEM_READ |
                   COFF::IMAGE_SCN_MEM_WRITE,
      SectionKind::getData());
  ReadOnlySection = Ctx->getCOFFSection(
      ".rdata", COFF::IMAGE_SCN_CNT_INITIALIZED_DATA | COFF::IMAGE_SCN_MEM_READ,
      SectionKind::getReadOnly());

  if (T.getArch() == Triple::x86_64 || T.getArch() == Triple::aarch64) {
    // On Windows 64 with SEH, the LSDA is emitted into the .xdata section
    LSDASection = nullptr;
  } else {
    LSDASection = Ctx->getCOFFSection(".gcc_except_table",
                                      COFF::IMAGE_SCN_CNT_INITIALIZED_DATA |
                                          COFF::IMAGE_SCN_MEM_READ,
                                      SectionKind::getReadOnly());
  }

  // Debug info.
  COFFDebugSymbolsSection =
      Ctx->getCOFFSection(".debug$S", (COFF::IMAGE_SCN_MEM_DISCARDABLE |
                                       COFF::IMAGE_SCN_CNT_INITIALIZED_DATA |
                                       COFF::IMAGE_SCN_MEM_READ),
                          SectionKind::getMetadata());
  COFFDebugTypesSection =
      Ctx->getCOFFSection(".debug$T", (COFF::IMAGE_SCN_MEM_DISCARDABLE |
                                       COFF::IMAGE_SCN_CNT_INITIALIZED_DATA |
                                       COFF::IMAGE_SCN_MEM_READ),
                          SectionKind::getMetadata());
  COFFGlobalTypeHashesSection = Ctx->getCOFFSection(
      ".debug$H",
      (COFF::IMAGE_SCN_MEM_DISCARDABLE | COFF::IMAGE_SCN_CNT_INITIALIZED_DATA |
       COFF::IMAGE_SCN_MEM_READ),
      SectionKind::getMetadata());

  DwarfAbbrevSection = Ctx->getCOFFSection(
      ".debug_abbrev",
      COFF::IMAGE_SCN_MEM_DISCARDABLE | COFF::IMAGE_SCN_CNT_INITIALIZED_DATA |
          COFF::IMAGE_SCN_MEM_READ,
      SectionKind::getMetadata(), "section_abbrev");
  DwarfInfoSection = Ctx->getCOFFSection(
      ".debug_info",
      COFF::IMAGE_SCN_MEM_DISCARDABLE | COFF::IMAGE_SCN_CNT_INITIALIZED_DATA |
          COFF::IMAGE_SCN_MEM_READ,
      SectionKind::getMetadata(), "section_info");
  DwarfLineSection = Ctx->getCOFFSection(
      ".debug_line",
      COFF::IMAGE_SCN_MEM_DISCARDABLE | COFF::IMAGE_SCN_CNT_INITIALIZED_DATA |
          COFF::IMAGE_SCN_MEM_READ,
      SectionKind::getMetadata(), "section_line");
  DwarfLineStrSection = Ctx->getCOFFSection(
      ".debug_line_str",
      COFF::IMAGE_SCN_MEM_DISCARDABLE | COFF::IMAGE_SCN_CNT_INITIALIZED_DATA |
          COFF::IMAGE_SCN_MEM_READ,
      SectionKind::getMetadata(), "section_line_str");
  DwarfFrameSection = Ctx->getCOFFSection(
      ".debug_frame",
      COFF::IMAGE_SCN_MEM_DISCARDABLE | COFF::IMAGE_SCN_CNT_INITIALIZED_DATA |
          COFF::IMAGE_SCN_MEM_READ,
      SectionKind::getMetadata());
  DwarfPubNamesSection = Ctx->getCOFFSection(
      ".debug_pubnames",
      COFF::IMAGE_SCN_MEM_DISCARDABLE | COFF::IMAGE_SCN_CNT_INITIALIZED_DATA |
          COFF::IMAGE_SCN_MEM_READ,
      SectionKind::getMetadata());
  DwarfPubTypesSection = Ctx->getCOFFSection(
      ".debug_pubtypes",
      COFF::IMAGE_SCN_MEM_DISCARDABLE | COFF::IMAGE_SCN_CNT_INITIALIZED_DATA |
          COFF::IMAGE_SCN_MEM_READ,
      SectionKind::getMetadata());
  DwarfGnuPubNamesSection = Ctx->getCOFFSection(
      ".debug_gnu_pubnames",
      COFF::IMAGE_SCN_MEM_DISCARDABLE | COFF::IMAGE_SCN_CNT_INITIALIZED_DATA |
          COFF::IMAGE_SCN_MEM_READ,
      SectionKind::getMetadata());
  DwarfGnuPubTypesSection = Ctx->getCOFFSection(
      ".debug_gnu_pubtypes",
      COFF::IMAGE_SCN_MEM_DISCARDABLE | COFF::IMAGE_SCN_CNT_INITIALIZED_DATA |
          COFF::IMAGE_SCN_MEM_READ,
      SectionKind::getMetadata());
  DwarfStrSection = Ctx->getCOFFSection(
      ".debug_str",
      COFF::IMAGE_SCN_MEM_DISCARDABLE | COFF::IMAGE_SCN_CNT_INITIALIZED_DATA |
          COFF::IMAGE_SCN_MEM_READ,
      SectionKind::getMetadata(), "info_string");
  DwarfStrOffSection = Ctx->getCOFFSection(
      ".debug_str_offsets",
      COFF::IMAGE_SCN_MEM_DISCARDABLE | COFF::IMAGE_SCN_CNT_INITIALIZED_DATA |
          COFF::IMAGE_SCN_MEM_READ,
      SectionKind::getMetadata(), "section_str_off");
  DwarfLocSection = Ctx->getCOFFSection(
      ".debug_loc",
      COFF::IMAGE_SCN_MEM_DISCARDABLE | COFF::IMAGE_SCN_CNT_INITIALIZED_DATA |
          COFF::IMAGE_SCN_MEM_READ,
      SectionKind::getMetadata(), "section_debug_loc");
  DwarfLoclistsSection = Ctx->getCOFFSection(
      ".debug_loclists",
      COFF::IMAGE_SCN_MEM_DISCARDABLE | COFF::IMAGE_SCN_CNT_INITIALIZED_DATA |
          COFF::IMAGE_SCN_MEM_READ,
      SectionKind::getMetadata(), "section_debug_loclists");
  DwarfARangesSection = Ctx->getCOFFSection(
      ".debug_aranges",
      COFF::IMAGE_SCN_MEM_DISCARDABLE | COFF::IMAGE_SCN_CNT_INITIALIZED_DATA |
          COFF::IMAGE_SCN_MEM_READ,
      SectionKind::getMetadata());
  DwarfRangesSection = Ctx->getCOFFSection(
      ".debug_ranges",
      COFF::IMAGE_SCN_MEM_DISCARDABLE | COFF::IMAGE_SCN_CNT_INITIALIZED_DATA |
          COFF::IMAGE_SCN_MEM_READ,
      SectionKind::getMetadata(), "debug_range");
  DwarfRnglistsSection = Ctx->getCOFFSection(
      ".debug_rnglists",
      COFF::IMAGE_SCN_MEM_DISCARDABLE | COFF::IMAGE_SCN_CNT_INITIALIZED_DATA |
          COFF::IMAGE_SCN_MEM_READ,
      SectionKind::getMetadata(), "debug_rnglists");
  DwarfMacinfoSection = Ctx->getCOFFSection(
      ".debug_macinfo",
      COFF::IMAGE_SCN_MEM_DISCARDABLE | COFF::IMAGE_SCN_CNT_INITIALIZED_DATA |
          COFF::IMAGE_SCN_MEM_READ,
      SectionKind::getMetadata(), "debug_macinfo");
  DwarfMacroSection = Ctx->getCOFFSection(
      ".debug_macro",
      COFF::IMAGE_SCN_MEM_DISCARDABLE | COFF::IMAGE_SCN_CNT_INITIALIZED_DATA |
          COFF::IMAGE_SCN_MEM_READ,
      SectionKind::getMetadata(), "debug_macro");
  DwarfMacinfoDWOSection = Ctx->getCOFFSection(
      ".debug_macinfo.dwo",
      COFF::IMAGE_SCN_MEM_DISCARDABLE | COFF::IMAGE_SCN_CNT_INITIALIZED_DATA |
          COFF::IMAGE_SCN_MEM_READ,
      SectionKind::getMetadata(), "debug_macinfo.dwo");
  DwarfMacroDWOSection = Ctx->getCOFFSection(
      ".debug_macro.dwo",
      COFF::IMAGE_SCN_MEM_DISCARDABLE | COFF::IMAGE_SCN_CNT_INITIALIZED_DATA |
          COFF::IMAGE_SCN_MEM_READ,
      SectionKind::getMetadata(), "debug_macro.dwo");
  DwarfInfoDWOSection = Ctx->getCOFFSection(
      ".debug_info.dwo",
      COFF::IMAGE_SCN_MEM_DISCARDABLE | COFF::IMAGE_SCN_CNT_INITIALIZED_DATA |
          COFF::IMAGE_SCN_MEM_READ,
      SectionKind::getMetadata(), "section_info_dwo");
  DwarfTypesDWOSection = Ctx->getCOFFSection(
      ".debug_types.dwo",
      COFF::IMAGE_SCN_MEM_DISCARDABLE | COFF::IMAGE_SCN_CNT_INITIALIZED_DATA |
          COFF::IMAGE_SCN_MEM_READ,
      SectionKind::getMetadata(), "section_types_dwo");
  DwarfAbbrevDWOSection = Ctx->getCOFFSection(
      ".debug_abbrev.dwo",
      COFF::IMAGE_SCN_MEM_DISCARDABLE | COFF::IMAGE_SCN_CNT_INITIALIZED_DATA |
          COFF::IMAGE_SCN_MEM_READ,
      SectionKind::getMetadata(), "section_abbrev_dwo");
  DwarfStrDWOSection = Ctx->getCOFFSection(
      ".debug_str.dwo",
      COFF::IMAGE_SCN_MEM_DISCARDABLE | COFF::IMAGE_SCN_CNT_INITIALIZED_DATA |
          COFF::IMAGE_SCN_MEM_READ,
      SectionKind::getMetadata(), "skel_string");
  DwarfLineDWOSection = Ctx->getCOFFSection(
      ".debug_line.dwo",
      COFF::IMAGE_SCN_MEM_DISCARDABLE | COFF::IMAGE_SCN_CNT_INITIALIZED_DATA |
          COFF::IMAGE_SCN_MEM_READ,
      SectionKind::getMetadata());
  DwarfLocDWOSection = Ctx->getCOFFSection(
      ".debug_loc.dwo",
      COFF::IMAGE_SCN_MEM_DISCARDABLE | COFF::IMAGE_SCN_CNT_INITIALIZED_DATA |
          COFF::IMAGE_SCN_MEM_READ,
      SectionKind::getMetadata(), "skel_loc");
  DwarfStrOffDWOSection = Ctx->getCOFFSection(
      ".debug_str_offsets.dwo",
      COFF::IMAGE_SCN_MEM_DISCARDABLE | COFF::IMAGE_SCN_CNT_INITIALIZED_DATA |
          COFF::IMAGE_SCN_MEM_READ,
      SectionKind::getMetadata(), "section_str_off_dwo");
  DwarfAddrSection = Ctx->getCOFFSection(
      ".debug_addr",
      COFF::IMAGE_SCN_MEM_DISCARDABLE | COFF::IMAGE_SCN_CNT_INITIALIZED_DATA |
          COFF::IMAGE_SCN_MEM_READ,
      SectionKind::getMetadata(), "addr_sec");
  DwarfCUIndexSection = Ctx->getCOFFSection(
      ".debug_cu_index",
      COFF::IMAGE_SCN_MEM_DISCARDABLE | COFF::IMAGE_SCN_CNT_INITIALIZED_DATA |
          COFF::IMAGE_SCN_MEM_READ,
      SectionKind::getMetadata());
  DwarfTUIndexSection = Ctx->getCOFFSection(
      ".debug_tu_index",
      COFF::IMAGE_SCN_MEM_DISCARDABLE | COFF::IMAGE_SCN_CNT_INITIALIZED_DATA |
          COFF::IMAGE_SCN_MEM_READ,
      SectionKind::getMetadata());
  DwarfDebugNamesSection = Ctx->getCOFFSection(
      ".debug_names",
      COFF::IMAGE_SCN_MEM_DISCARDABLE | COFF::IMAGE_SCN_CNT_INITIALIZED_DATA |
          COFF::IMAGE_SCN_MEM_READ,
      SectionKind::getMetadata(), "debug_names_begin");
  DwarfAccelNamesSection = Ctx->getCOFFSection(
      ".apple_names",
      COFF::IMAGE_SCN_MEM_DISCARDABLE | COFF::IMAGE_SCN_CNT_INITIALIZED_DATA |
          COFF::IMAGE_SCN_MEM_READ,
      SectionKind::getMetadata(), "names_begin");
  DwarfAccelNamespaceSection = Ctx->getCOFFSection(
      ".apple_namespaces",
      COFF::IMAGE_SCN_MEM_DISCARDABLE | COFF::IMAGE_SCN_CNT_INITIALIZED_DATA |
          COFF::IMAGE_SCN_MEM_READ,
      SectionKind::getMetadata(), "namespac_begin");
  DwarfAccelTypesSection = Ctx->getCOFFSection(
      ".apple_types",
      COFF::IMAGE_SCN_MEM_DISCARDABLE | COFF::IMAGE_SCN_CNT_INITIALIZED_DATA |
          COFF::IMAGE_SCN_MEM_READ,
      SectionKind::getMetadata(), "types_begin");
  DwarfAccelObjCSection = Ctx->getCOFFSection(
      ".apple_objc",
      COFF::IMAGE_SCN_MEM_DISCARDABLE | COFF::IMAGE_SCN_CNT_INITIALIZED_DATA |
          COFF::IMAGE_SCN_MEM_READ,
      SectionKind::getMetadata(), "objc_begin");

  DrectveSection = Ctx->getCOFFSection(
      ".drectve", COFF::IMAGE_SCN_LNK_INFO | COFF::IMAGE_SCN_LNK_REMOVE,
      SectionKind::getMetadata());

  PDataSection = Ctx->getCOFFSection(
      ".pdata", COFF::IMAGE_SCN_CNT_INITIALIZED_DATA | COFF::IMAGE_SCN_MEM_READ,
      SectionKind::getData());

  XDataSection = Ctx->getCOFFSection(
      ".xdata", COFF::IMAGE_SCN_CNT_INITIALIZED_DATA | COFF::IMAGE_SCN_MEM_READ,
      SectionKind::getData());

  SXDataSection = Ctx->getCOFFSection(".sxdata", COFF::IMAGE_SCN_LNK_INFO,
                                      SectionKind::getMetadata());

  GFIDsSection = Ctx->getCOFFSection(".gfids$y",
                                     COFF::IMAGE_SCN_CNT_INITIALIZED_DATA |
                                         COFF::IMAGE_SCN_MEM_READ,
                                     SectionKind::getMetadata());

  GIATsSection = Ctx->getCOFFSection(".giats$y",
                                     COFF::IMAGE_SCN_CNT_INITIALIZED_DATA |
                                         COFF::IMAGE_SCN_MEM_READ,
                                     SectionKind::getMetadata());

  GLJMPSection = Ctx->getCOFFSection(".gljmp$y",
                                     COFF::IMAGE_SCN_CNT_INITIALIZED_DATA |
                                         COFF::IMAGE_SCN_MEM_READ,
                                     SectionKind::getMetadata());

  TLSDataSection = Ctx->getCOFFSection(
      ".tls$", COFF::IMAGE_SCN_CNT_INITIALIZED_DATA | COFF::IMAGE_SCN_MEM_READ |
                   COFF::IMAGE_SCN_MEM_WRITE,
      SectionKind::getData());

  StackMapSection = Ctx->getCOFFSection(".llvm_stackmaps",
                                        COFF::IMAGE_SCN_CNT_INITIALIZED_DATA |
                                            COFF::IMAGE_SCN_MEM_READ,
                                        SectionKind::getReadOnly());
}

void MCObjectFileInfo::initWasmMCObjectFileInfo(const Triple &T) {
  TextSection = Ctx->getWasmSection(".text", SectionKind::getText());
  DataSection = Ctx->getWasmSection(".data", SectionKind::getData());

  DwarfLineSection =
      Ctx->getWasmSection(".debug_line", SectionKind::getMetadata());
  DwarfLineStrSection =
      Ctx->getWasmSection(".debug_line_str", SectionKind::getMetadata());
  DwarfStrSection =
      Ctx->getWasmSection(".debug_str", SectionKind::getMetadata());
  DwarfLocSection =
      Ctx->getWasmSection(".debug_loc", SectionKind::getMetadata());
  DwarfAbbrevSection =
      Ctx->getWasmSection(".debug_abbrev", SectionKind::getMetadata());
  DwarfARangesSection = Ctx->getWasmSection(".debug_aranges", SectionKind::getMetadata());
  DwarfRangesSection =
      Ctx->getWasmSection(".debug_ranges", SectionKind::getMetadata());
  DwarfMacinfoSection =
      Ctx->getWasmSection(".debug_macinfo", SectionKind::getMetadata());
  DwarfMacroSection =
      Ctx->getWasmSection(".debug_macro", SectionKind::getMetadata());
  DwarfCUIndexSection = Ctx->getWasmSection(".debug_cu_index", SectionKind::getMetadata());
  DwarfTUIndexSection = Ctx->getWasmSection(".debug_tu_index", SectionKind::getMetadata());
  DwarfInfoSection =
      Ctx->getWasmSection(".debug_info", SectionKind::getMetadata());
  DwarfFrameSection = Ctx->getWasmSection(".debug_frame", SectionKind::getMetadata());
  DwarfPubNamesSection = Ctx->getWasmSection(".debug_pubnames", SectionKind::getMetadata());
  DwarfPubTypesSection = Ctx->getWasmSection(".debug_pubtypes", SectionKind::getMetadata());
  DwarfGnuPubNamesSection =
      Ctx->getWasmSection(".debug_gnu_pubnames", SectionKind::getMetadata());
  DwarfGnuPubTypesSection =
      Ctx->getWasmSection(".debug_gnu_pubtypes", SectionKind::getMetadata());

  DwarfDebugNamesSection =
      Ctx->getWasmSection(".debug_names", SectionKind::getMetadata());
  DwarfStrOffSection =
      Ctx->getWasmSection(".debug_str_offsets", SectionKind::getMetadata());
  DwarfAddrSection =
      Ctx->getWasmSection(".debug_addr", SectionKind::getMetadata());
  DwarfRnglistsSection =
      Ctx->getWasmSection(".debug_rnglists", SectionKind::getMetadata());
  DwarfLoclistsSection =
      Ctx->getWasmSection(".debug_loclists", SectionKind::getMetadata());

  // Fission Sections
  DwarfInfoDWOSection =
      Ctx->getWasmSection(".debug_info.dwo", SectionKind::getMetadata());
  DwarfTypesDWOSection =
      Ctx->getWasmSection(".debug_types.dwo", SectionKind::getMetadata());
  DwarfAbbrevDWOSection =
      Ctx->getWasmSection(".debug_abbrev.dwo", SectionKind::getMetadata());
  DwarfStrDWOSection =
      Ctx->getWasmSection(".debug_str.dwo", SectionKind::getMetadata());
  DwarfLineDWOSection =
      Ctx->getWasmSection(".debug_line.dwo", SectionKind::getMetadata());
  DwarfLocDWOSection =
      Ctx->getWasmSection(".debug_loc.dwo", SectionKind::getMetadata());
  DwarfStrOffDWOSection =
      Ctx->getWasmSection(".debug_str_offsets.dwo", SectionKind::getMetadata());
  DwarfRnglistsDWOSection =
      Ctx->getWasmSection(".debug_rnglists.dwo", SectionKind::getMetadata());
  DwarfMacinfoDWOSection =
      Ctx->getWasmSection(".debug_macinfo.dwo", SectionKind::getMetadata());
  DwarfMacroDWOSection =
      Ctx->getWasmSection(".debug_macro.dwo", SectionKind::getMetadata());

  DwarfLoclistsDWOSection =
      Ctx->getWasmSection(".debug_loclists.dwo", SectionKind::getMetadata());

  // DWP Sections
  DwarfCUIndexSection =
      Ctx->getWasmSection(".debug_cu_index", SectionKind::getMetadata(), 0);
  DwarfTUIndexSection =
      Ctx->getWasmSection(".debug_tu_index", SectionKind::getMetadata(), 0);

  // Wasm use data section for LSDA.
  // TODO Consider putting each function's exception table in a separate
  // section, as in -function-sections, to facilitate lld's --gc-section.
  LSDASection = Ctx->getWasmSection(".rodata.gcc_except_table",
                                    SectionKind::getReadOnlyWithRel());

  // TODO: Define more sections.
}

void MCObjectFileInfo::initXCOFFMCObjectFileInfo(const Triple &T) {
  // The default csect for program code. Functions without a specified section
  // get placed into this csect. The choice of csect name is not a property of
  // the ABI or object file format. For example, the XL compiler uses an unnamed
  // csect for program code.
  TextSection = Ctx->getXCOFFSection(
      ".text", XCOFF::StorageMappingClass::XMC_PR, XCOFF::XTY_SD,
      SectionKind::getText(), /* MultiSymbolsAllowed*/ true);

  DataSection = Ctx->getXCOFFSection(
      ".data", XCOFF::StorageMappingClass::XMC_RW, XCOFF::XTY_SD,
      SectionKind::getData(), /* MultiSymbolsAllowed*/ true);

  ReadOnlySection = Ctx->getXCOFFSection(
      ".rodata", XCOFF::StorageMappingClass::XMC_RO, XCOFF::XTY_SD,
      SectionKind::getReadOnly(), /* MultiSymbolsAllowed*/ true);

  TOCBaseSection =
      Ctx->getXCOFFSection("TOC", XCOFF::StorageMappingClass::XMC_TC0,
                           XCOFF::XTY_SD, SectionKind::getData());

  // The TOC-base always has 0 size, but 4 byte alignment.
  TOCBaseSection->setAlignment(Align(4));

  LSDASection = Ctx->getXCOFFSection(".gcc_except_table",
                                     XCOFF::StorageMappingClass::XMC_RO,
                                     XCOFF::XTY_SD, SectionKind::getReadOnly());

  CompactUnwindSection =
      Ctx->getXCOFFSection(".eh_info_table", XCOFF::StorageMappingClass::XMC_RW,
                           XCOFF::XTY_SD, SectionKind::getData());

  // DWARF sections for XCOFF are not csects. They are special STYP_DWARF
  // sections, and the individual DWARF sections are distinguished by their
  // section subtype.
  // TODO: Populate the DWARF sections appropriately.
  DwarfAbbrevSection = nullptr;   // SSUBTYP_DWABREV
  DwarfInfoSection = nullptr;     // SSUBTYP_DWINFO
  DwarfLineSection = nullptr;     // SSUBTYP_DWLINE
  DwarfFrameSection = nullptr;    // SSUBTYP_DWFRAME
  DwarfPubNamesSection = nullptr; // SSUBTYP_DWPBNMS
  DwarfPubTypesSection = nullptr; // SSUBTYP_DWPBTYP
  DwarfStrSection = nullptr;      // SSUBTYP_DWSTR
  DwarfLocSection = nullptr;      // SSUBTYP_DWLOC
  DwarfARangesSection = nullptr;  // SSUBTYP_DWARNGE
  DwarfRangesSection = nullptr;   // SSUBTYP_DWRNGES
  DwarfMacinfoSection = nullptr;  // SSUBTYP_DWMAC
}

void MCObjectFileInfo::InitMCObjectFileInfo(const Triple &TheTriple, bool PIC,
                                            MCContext &ctx,
                                            bool LargeCodeModel) {
  PositionIndependent = PIC;
  Ctx = &ctx;

  // Common.
  CommDirectiveSupportsAlignment = true;
  SupportsWeakOmittedEHFrame = true;
  SupportsCompactUnwindWithoutEHFrame = false;
  OmitDwarfIfHaveCompactUnwind = false;

  FDECFIEncoding = dwarf::DW_EH_PE_absptr;

  CompactUnwindDwarfEHFrameOnly = 0;

  EHFrameSection = nullptr;             // Created on demand.
  CompactUnwindSection = nullptr;       // Used only by selected targets.
  DwarfAccelNamesSection = nullptr;     // Used only by selected targets.
  DwarfAccelObjCSection = nullptr;      // Used only by selected targets.
  DwarfAccelNamespaceSection = nullptr; // Used only by selected targets.
  DwarfAccelTypesSection = nullptr;     // Used only by selected targets.

  TT = TheTriple;

  switch (TT.getObjectFormat()) {
  case Triple::MachO:
    Env = IsMachO;
    initMachOMCObjectFileInfo(TT);
    break;
  case Triple::COFF:
    if (!TT.isOSWindows())
      report_fatal_error(
          "Cannot initialize MC for non-Windows COFF object files.");

    Env = IsCOFF;
    initCOFFMCObjectFileInfo(TT);
    break;
  case Triple::ELF:
    Env = IsELF;
    initELFMCObjectFileInfo(TT, LargeCodeModel);
    break;
  case Triple::Wasm:
    Env = IsWasm;
    initWasmMCObjectFileInfo(TT);
    break;
<<<<<<< HEAD
  case Triple::Repo:
    Env = IsRepo;
    initRepoMCObjectFileInfo(TT);
=======
  case Triple::GOFF:
    report_fatal_error("Cannot initialize MC for GOFF object file format");
>>>>>>> 8e464dd7
    break;
  case Triple::XCOFF:
    Env = IsXCOFF;
    initXCOFFMCObjectFileInfo(TT);
    break;
  case Triple::UnknownObjectFormat:
    report_fatal_error("Cannot initialize MC for unknown object file format.");
    break;
  }
}

MCSection *MCObjectFileInfo::getDwarfComdatSection(const char *Name,
                                                   uint64_t Hash) const {
  switch (TT.getObjectFormat()) {
  case Triple::ELF:
    return Ctx->getELFSection(Name, ELF::SHT_PROGBITS, ELF::SHF_GROUP, 0,
                              utostr(Hash));
  case Triple::Wasm:
    return Ctx->getWasmSection(Name, SectionKind::getMetadata(), utostr(Hash),
                               MCContext::GenericSectionID);
  case Triple::MachO:
  case Triple::COFF:
<<<<<<< HEAD
  case Triple::Wasm:
  case Triple::Repo:
=======
  case Triple::GOFF:
>>>>>>> 8e464dd7
  case Triple::XCOFF:
  case Triple::UnknownObjectFormat:
    report_fatal_error("Cannot get DWARF comdat section for this object file "
                       "format: not implemented.");
    break;
  }
  llvm_unreachable("Unknown ObjectFormatType");
}

MCSection *
MCObjectFileInfo::getStackSizesSection(const MCSection &TextSec) const {
  if (Env != IsELF)
    return StackSizesSection;

  const MCSectionELF &ElfSec = static_cast<const MCSectionELF &>(TextSec);
  unsigned Flags = ELF::SHF_LINK_ORDER;
  StringRef GroupName;
  if (const MCSymbol *Group = ElfSec.getGroup()) {
    GroupName = Group->getName();
    Flags |= ELF::SHF_GROUP;
  }

  return Ctx->getELFSection(".stack_sizes", ELF::SHT_PROGBITS, Flags, 0,
                            GroupName, ElfSec.getUniqueID(),
                            cast<MCSymbolELF>(TextSec.getBeginSymbol()));
}

MCSection *
MCObjectFileInfo::getBBAddrMapSection(const MCSection &TextSec) const {
  if (Env != IsELF)
    return nullptr;

  const MCSectionELF &ElfSec = static_cast<const MCSectionELF &>(TextSec);
  unsigned Flags = ELF::SHF_LINK_ORDER;
  StringRef GroupName;
  if (const MCSymbol *Group = ElfSec.getGroup()) {
    GroupName = Group->getName();
    Flags |= ELF::SHF_GROUP;
  }

  // Use the text section's begin symbol and unique ID to create a separate
  // .llvm_bb_addr_map section associated with every unique text section.
  return Ctx->getELFSection(".llvm_bb_addr_map", ELF::SHT_LLVM_BB_ADDR_MAP,
                            Flags, 0, GroupName, ElfSec.getUniqueID(),
                            cast<MCSymbolELF>(TextSec.getBeginSymbol()));
}

MCSection *
MCObjectFileInfo::getPseudoProbeSection(const MCSection *TextSec) const {
  if (Env == IsELF) {
    const auto *ElfSec = static_cast<const MCSectionELF *>(TextSec);
    // Create a separate section for probes that comes with a comdat function.
    if (const MCSymbol *Group = ElfSec->getGroup()) {
      auto *S = static_cast<MCSectionELF *>(PseudoProbeSection);
      auto Flags = S->getFlags() | ELF::SHF_GROUP;
      return Ctx->getELFSection(S->getName(), S->getType(), Flags,
                                S->getEntrySize(), Group->getName());
    }
  }
  return PseudoProbeSection;
}

MCSection *
MCObjectFileInfo::getPseudoProbeDescSection(StringRef FuncName) const {
  if (Env == IsELF) {
    // Create a separate comdat group for each function's descriptor in order
    // for the linker to deduplicate. The duplication, must be from different
    // tranlation unit, can come from:
    //  1. Inline functions defined in header files;
    //  2. ThinLTO imported funcions;
    //  3. Weak-linkage definitions.
    // Use a concatenation of the section name and the function name as the
    // group name so that descriptor-only groups won't be folded with groups of
    // code.
    if (TT.supportsCOMDAT() && !FuncName.empty()) {
      auto *S = static_cast<MCSectionELF *>(PseudoProbeDescSection);
      auto Flags = S->getFlags() | ELF::SHF_GROUP;
      return Ctx->getELFSection(S->getName(), S->getType(), Flags,
                                S->getEntrySize(),
                                S->getName() + "_" + FuncName);
    }
  }
  return PseudoProbeDescSection;
}<|MERGE_RESOLUTION|>--- conflicted
+++ resolved
@@ -973,14 +973,11 @@
     Env = IsWasm;
     initWasmMCObjectFileInfo(TT);
     break;
-<<<<<<< HEAD
   case Triple::Repo:
     Env = IsRepo;
     initRepoMCObjectFileInfo(TT);
-=======
   case Triple::GOFF:
     report_fatal_error("Cannot initialize MC for GOFF object file format");
->>>>>>> 8e464dd7
     break;
   case Triple::XCOFF:
     Env = IsXCOFF;
@@ -1003,12 +1000,9 @@
                                MCContext::GenericSectionID);
   case Triple::MachO:
   case Triple::COFF:
-<<<<<<< HEAD
   case Triple::Wasm:
   case Triple::Repo:
-=======
   case Triple::GOFF:
->>>>>>> 8e464dd7
   case Triple::XCOFF:
   case Triple::UnknownObjectFormat:
     report_fatal_error("Cannot get DWARF comdat section for this object file "
