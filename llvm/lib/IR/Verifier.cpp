--- conflicted
+++ resolved
@@ -694,7 +694,6 @@
                       "DIGlobalVariableExpression");
   }
 
-<<<<<<< HEAD
   // Visit any TicketNode attachments.
   MDs.clear();
   GV.getMetadata(LLVMContext::MD_repo_ticket, MDs);
@@ -705,14 +704,13 @@
       AssertDI(false, "!fragment attachment of global variable must be a "
                       "TicketNode");
   }
-=======
+
   // Scalable vectors cannot be global variables, since we don't know
   // the runtime size. If the global is a struct or an array containing
   // scalable vectors, that will be caught by the isValidElementType methods
   // in StructType or ArrayType instead.
   if (auto *VTy = dyn_cast<VectorType>(GV.getValueType()))
     Assert(!VTy->isScalable(), "Globals cannot contain scalable vectors", &GV);
->>>>>>> c89a3d78
 
   if (!GV.hasInitializer()) {
     visitGlobalValue(GV);
