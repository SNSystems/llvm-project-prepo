--- conflicted
+++ resolved
@@ -36,41 +36,9 @@
   // Create the fixed metadata kinds. This is done in the same order as the
   // MD_* enum values so that they correspond.
   std::pair<unsigned, StringRef> MDKinds[] = {
-<<<<<<< HEAD
-    {MD_dbg, "dbg"},
-    {MD_tbaa, "tbaa"},
-    {MD_prof, "prof"},
-    {MD_fpmath, "fpmath"},
-    {MD_range, "range"},
-    {MD_tbaa_struct, "tbaa.struct"},
-    {MD_invariant_load, "invariant.load"},
-    {MD_alias_scope, "alias.scope"},
-    {MD_noalias, "noalias"},
-    {MD_nontemporal, "nontemporal"},
-    {MD_mem_parallel_loop_access, "llvm.mem.parallel_loop_access"},
-    {MD_nonnull, "nonnull"},
-    {MD_dereferenceable, "dereferenceable"},
-    {MD_dereferenceable_or_null, "dereferenceable_or_null"},
-    {MD_make_implicit, "make.implicit"},
-    {MD_unpredictable, "unpredictable"},
-    {MD_invariant_group, "invariant.group"},
-    {MD_align, "align"},
-    {MD_loop, "llvm.loop"},
-    {MD_type, "type"},
-    {MD_section_prefix, "section_prefix"},
-    {MD_absolute_symbol, "absolute_symbol"},
-    {MD_associated, "associated"},
-    {MD_callees, "callees"},
-    {MD_irr_loop, "irr_loop"},
-    {MD_access_group, "llvm.access.group"},
-    {MD_callback, "callback"},
-    {MD_preserve_access_index, "llvm.preserve.access.index"},
-    {MD_repo_definition, "repo_definition"},
-=======
 #define LLVM_FIXED_MD_KIND(EnumID, Name, Value) {EnumID, Name},
 #include "llvm/IR/FixedMetadataKinds.def"
 #undef LLVM_FIXED_MD_KIND
->>>>>>> e26a78e7
   };
 
   for (auto &MDKind : MDKinds) {
