//===-- Signposts.cpp - Interval debug annotations ------------------------===//
//
//                     The LLVM Compiler Infrastructure
//
// This file is distributed under the University of Illinois Open Source
// License. See LICENSE.TXT for details.
//
//===----------------------------------------------------------------------===//

#include "llvm/Support/Signposts.h"
#include "llvm/Support/Timer.h"

#include "llvm/Config/config.h"
#if LLVM_SUPPORT_XCODE_SIGNPOSTS
#include "llvm/ADT/DenseMap.h"
#include "llvm/Support/Mutex.h"
#include <os/signpost.h>
#endif // if LLVM_SUPPORT_XCODE_SIGNPOSTS

using namespace llvm;

#if LLVM_SUPPORT_XCODE_SIGNPOSTS
namespace {
os_log_t *LogCreator() {
  os_log_t *X = new os_log_t;
  *X = os_log_create("org.llvm.signposts", OS_LOG_CATEGORY_POINTS_OF_INTEREST);
  return X;
}
void LogDeleter(os_log_t *X) {
  os_release(*X);
  delete X;
}
} // end anonymous namespace

namespace llvm {
class SignpostEmitterImpl {
  using LogPtrTy = std::unique_ptr<os_log_t, std::function<void(os_log_t *)>>;
  using LogTy = LogPtrTy::element_type;

  LogPtrTy SignpostLog;
<<<<<<< HEAD
  DenseMap<const Timer *, os_signpost_id_t> Signposts;
  sys::SmartMutex<true> Mutex;

  LogTy &getLogger() const { return *SignpostLog; }
  os_signpost_id_t getSignpostForTimer(const Timer *T) {
    sys::SmartScopedLock<true> Lock(Mutex);
    const auto &I = Signposts.find(T);
=======
  DenseMap<const void *, os_signpost_id_t> Signposts;
  sys::SmartMutex<true> Mutex;

  LogTy &getLogger() const { return *SignpostLog; }
  os_signpost_id_t getSignpostForObject(const void *O) {
    sys::SmartScopedLock<true> Lock(Mutex);
    const auto &I = Signposts.find(O);
>>>>>>> 8e464dd7
    if (I != Signposts.end())
      return I->second;

    const auto &Inserted = Signposts.insert(
        std::make_pair(O, os_signpost_id_make_with_pointer(getLogger(), O)));
    return Inserted.first->second;
  }

public:
  SignpostEmitterImpl() : SignpostLog(LogCreator(), LogDeleter), Signposts() {}

  bool isEnabled() const { return os_signpost_enabled(*SignpostLog); }

  void startInterval(const void *O, llvm::StringRef Name) {
    if (isEnabled()) {
      // Both strings used here are required to be constant literal strings.
      os_signpost_interval_begin(getLogger(), getSignpostForObject(O),
                                 "LLVM Timers", "Begin %s", Name.data());
    }
  }

  void endInterval(const void *O, llvm::StringRef Name) {
    if (isEnabled()) {
      // Both strings used here are required to be constant literal strings.
      os_signpost_interval_end(getLogger(), getSignpostForObject(O),
                               "LLVM Timers", "End %s", Name.data());
    }
  }
};
} // end namespace llvm
#endif // if LLVM_SUPPORT_XCODE_SIGNPOSTS

#if LLVM_SUPPORT_XCODE_SIGNPOSTS
#define HAVE_ANY_SIGNPOST_IMPL 1
#else
#define HAVE_ANY_SIGNPOST_IMPL 0
#endif

SignpostEmitter::SignpostEmitter() {
#if HAVE_ANY_SIGNPOST_IMPL
  Impl = new SignpostEmitterImpl();
#else  // if HAVE_ANY_SIGNPOST_IMPL
  Impl = nullptr;
#endif // if !HAVE_ANY_SIGNPOST_IMPL
}

SignpostEmitter::~SignpostEmitter() {
#if HAVE_ANY_SIGNPOST_IMPL
  delete Impl;
#endif // if HAVE_ANY_SIGNPOST_IMPL
}

bool SignpostEmitter::isEnabled() const {
#if HAVE_ANY_SIGNPOST_IMPL
  return Impl->isEnabled();
#else
  return false;
#endif // if !HAVE_ANY_SIGNPOST_IMPL
}

void SignpostEmitter::startInterval(const void *O, StringRef Name) {
#if HAVE_ANY_SIGNPOST_IMPL
  if (Impl == nullptr)
    return;
  return Impl->startInterval(O, Name);
#endif // if !HAVE_ANY_SIGNPOST_IMPL
}

void SignpostEmitter::endInterval(const void *O, StringRef Name) {
#if HAVE_ANY_SIGNPOST_IMPL
  if (Impl == nullptr)
    return;
  Impl->endInterval(O, Name);
#endif // if !HAVE_ANY_SIGNPOST_IMPL
}<|MERGE_RESOLUTION|>--- conflicted
+++ resolved
@@ -38,15 +38,6 @@
   using LogTy = LogPtrTy::element_type;
 
   LogPtrTy SignpostLog;
-<<<<<<< HEAD
-  DenseMap<const Timer *, os_signpost_id_t> Signposts;
-  sys::SmartMutex<true> Mutex;
-
-  LogTy &getLogger() const { return *SignpostLog; }
-  os_signpost_id_t getSignpostForTimer(const Timer *T) {
-    sys::SmartScopedLock<true> Lock(Mutex);
-    const auto &I = Signposts.find(T);
-=======
   DenseMap<const void *, os_signpost_id_t> Signposts;
   sys::SmartMutex<true> Mutex;
 
@@ -54,7 +45,6 @@
   os_signpost_id_t getSignpostForObject(const void *O) {
     sys::SmartScopedLock<true> Lock(Mutex);
     const auto &I = Signposts.find(O);
->>>>>>> 8e464dd7
     if (I != Signposts.end())
       return I->second;
 
