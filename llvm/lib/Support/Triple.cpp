--- conflicted
+++ resolved
@@ -645,13 +645,8 @@
   case Triple::COFF:  return "coff";
   case Triple::ELF:   return "elf";
   case Triple::MachO: return "macho";
-<<<<<<< HEAD
-  case Triple::Repo:
-    return "repo";
-  case Triple::Wasm: return "wasm";
-=======
+  case Triple::Repo:  return "repo";
   case Triple::Wasm:  return "wasm";
->>>>>>> e26a78e7
   case Triple::XCOFF: return "xcoff";
   }
   llvm_unreachable("unknown object format type");
