--- conflicted
+++ resolved
@@ -7,19 +7,6 @@
 ; Check that importing @globalfunc1 does not trigger loading all the global
 ; metadata for @globalfunc2 and @globalfunc3
 
-<<<<<<< HEAD
-; RUN: llvm-lto -thinlto-action=import %t2.bc -thinlto-index=%t3.bc \
-; RUN:          -o /dev/null -stats \
-; RUN:  2>&1 | FileCheck %s -check-prefix=LAZY
-; LAZY: 63 bitcode-reader  - Number of Metadata records loaded
-; LAZY: 2 bitcode-reader  - Number of MDStrings loaded
-
-; RUN: llvm-lto -thinlto-action=import %t2.bc -thinlto-index=%t3.bc \
-; RUN:          -o /dev/null -disable-ondemand-mds-loading -stats \
-; RUN:  2>&1 | FileCheck %s -check-prefix=NOTLAZY
-; NOTLAZY: 72 bitcode-reader  - Number of Metadata records loaded
-; NOTLAZY: 7 bitcode-reader  - Number of MDStrings loaded
-=======
 ; RUN: llvm-lto -thinlto-action=import %t2.bc -thinlto-index=%t3.bc -stats 2> %t4.txt
 ; RUN: llvm-lto -thinlto-action=import %t2.bc -thinlto-index=%t3.bc -stats -disable-ondemand-mds-loading 2> %t5.txt
 ; RUN: cat %t4.txt %t5.txt | FileCheck %s
@@ -27,7 +14,6 @@
 ; Check llvm-lto call with lazy loading enabled
 ; CHECK: [[#LAZY_RECORDS:]] bitcode-reader  - Number of Metadata records loaded
 ; CHECK: 2 bitcode-reader  - Number of MDStrings loaded
->>>>>>> e26a78e7
 
 ; Check llvm-lto call with lazy loading disabled
 ; CHECK: [[#LAZY_RECORDS+9]] bitcode-reader  - Number of Metadata records loaded
