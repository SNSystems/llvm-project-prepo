//===- opt.cpp - The LLVM Modular Optimizer -------------------------------===//
//
// Part of the LLVM Project, under the Apache License v2.0 with LLVM Exceptions.
// See https://llvm.org/LICENSE.txt for license information.
// SPDX-License-Identifier: Apache-2.0 WITH LLVM-exception
//
//===----------------------------------------------------------------------===//
//
// Optimizations may be specified an arbitrary number of times on the command
// line, They are run in the order specified.
//
//===----------------------------------------------------------------------===//

#include "BreakpointPrinter.h"
#include "Debugify.h"
#include "NewPMDriver.h"
#include "PassPrinters.h"
#include "llvm/ADT/Triple.h"
#include "llvm/Analysis/CallGraph.h"
#include "llvm/Analysis/CallGraphSCCPass.h"
#include "llvm/Analysis/LoopPass.h"
#include "llvm/Analysis/RegionPass.h"
#include "llvm/Analysis/TargetLibraryInfo.h"
#include "llvm/Analysis/TargetTransformInfo.h"
#include "llvm/Bitcode/BitcodeWriterPass.h"
#include "llvm/CodeGen/CommandFlags.inc"
#include "llvm/CodeGen/TargetPassConfig.h"
#include "llvm/Config/llvm-config.h"
#include "llvm/IR/DataLayout.h"
#include "llvm/IR/DebugInfo.h"
#include "llvm/IR/IRPrintingPasses.h"
#include "llvm/IR/LLVMContext.h"
#include "llvm/IR/LegacyPassManager.h"
#include "llvm/IR/LegacyPassNameParser.h"
#include "llvm/IR/Module.h"
#include "llvm/IR/RemarkStreamer.h"
#include "llvm/IR/Verifier.h"
#include "llvm/IRReader/IRReader.h"
#include "llvm/InitializePasses.h"
#include "llvm/LinkAllIR.h"
#include "llvm/LinkAllPasses.h"
#include "llvm/MC/SubtargetFeature.h"
#include "llvm/Support/Debug.h"
#include "llvm/Support/FileSystem.h"
#include "llvm/Support/Host.h"
#include "llvm/Support/InitLLVM.h"
#include "llvm/Support/PluginLoader.h"
#include "llvm/Support/SourceMgr.h"
#include "llvm/Support/SystemUtils.h"
#include "llvm/Support/TargetRegistry.h"
#include "llvm/Support/TargetSelect.h"
#include "llvm/Support/ToolOutputFile.h"
#include "llvm/Support/YAMLTraits.h"
#include "llvm/Target/TargetMachine.h"
#include "llvm/Transforms/Coroutines.h"
#include "llvm/Transforms/IPO/AlwaysInliner.h"
#include "llvm/Transforms/IPO/PassManagerBuilder.h"
#include "llvm/Transforms/Utils/Cloning.h"
#include <algorithm>
#include <memory>
using namespace llvm;
using namespace opt_tool;

// The OptimizationList is automatically populated with registered Passes by the
// PassNameParser.
//
static cl::list<const PassInfo*, bool, PassNameParser>
PassList(cl::desc("Optimizations available:"));

// This flag specifies a textual description of the optimization pass pipeline
// to run over the module. This flag switches opt to use the new pass manager
// infrastructure, completely disabling all of the flags specific to the old
// pass management.
static cl::opt<std::string> PassPipeline(
    "passes",
    cl::desc("A textual description of the pass pipeline for optimizing"),
    cl::Hidden);

// Other command line options...
//
static cl::opt<std::string>
InputFilename(cl::Positional, cl::desc("<input bitcode file>"),
    cl::init("-"), cl::value_desc("filename"));

static cl::opt<std::string>
OutputFilename("o", cl::desc("Override output filename"),
               cl::value_desc("filename"));

static cl::opt<bool>
Force("f", cl::desc("Enable binary output on terminals"));

static cl::opt<bool>
PrintEachXForm("p", cl::desc("Print module after each transformation"));

static cl::opt<bool>
NoOutput("disable-output",
         cl::desc("Do not write result bitcode file"), cl::Hidden);

static cl::opt<bool>
OutputAssembly("S", cl::desc("Write output as LLVM assembly"));

static cl::opt<bool>
    OutputThinLTOBC("thinlto-bc",
                    cl::desc("Write output as ThinLTO-ready bitcode"));

static cl::opt<bool>
    SplitLTOUnit("thinlto-split-lto-unit",
                 cl::desc("Enable splitting of a ThinLTO LTOUnit"));

static cl::opt<std::string> ThinLinkBitcodeFile(
    "thin-link-bitcode-file", cl::value_desc("filename"),
    cl::desc(
        "A file in which to write minimized bitcode for the thin link only"));

static cl::opt<bool>
NoVerify("disable-verify", cl::desc("Do not run the verifier"), cl::Hidden);

static cl::opt<bool>
VerifyEach("verify-each", cl::desc("Verify after each transform"));

static cl::opt<bool>
    DisableDITypeMap("disable-debug-info-type-map",
                     cl::desc("Don't use a uniquing type map for debug info"));

static cl::opt<bool>
StripDebug("strip-debug",
           cl::desc("Strip debugger symbol info from translation unit"));

static cl::opt<bool>
    StripNamedMetadata("strip-named-metadata",
                       cl::desc("Strip module-level named metadata"));

static cl::opt<bool> DisableInline("disable-inlining",
                                   cl::desc("Do not run the inliner pass"));

static cl::opt<bool>
DisableOptimizations("disable-opt",
                     cl::desc("Do not run any optimization passes"));

static cl::opt<bool>
StandardLinkOpts("std-link-opts",
                 cl::desc("Include the standard link time optimizations"));

static cl::opt<bool>
OptLevelO0("O0",
  cl::desc("Optimization level 0. Similar to clang -O0"));

static cl::opt<bool>
OptLevelO1("O1",
           cl::desc("Optimization level 1. Similar to clang -O1"));

static cl::opt<bool>
OptLevelO2("O2",
           cl::desc("Optimization level 2. Similar to clang -O2"));

static cl::opt<bool>
OptLevelOs("Os",
           cl::desc("Like -O2 with extra optimizations for size. Similar to clang -Os"));

static cl::opt<bool>
OptLevelOz("Oz",
           cl::desc("Like -Os but reduces code size further. Similar to clang -Oz"));

static cl::opt<bool>
OptLevelO3("O3",
           cl::desc("Optimization level 3. Similar to clang -O3"));

static cl::opt<unsigned>
CodeGenOptLevel("codegen-opt-level",
                cl::desc("Override optimization level for codegen hooks"));

static cl::opt<std::string>
TargetTriple("mtriple", cl::desc("Override target triple for module"));

static cl::opt<bool>
DisableLoopUnrolling("disable-loop-unrolling",
                     cl::desc("Disable loop unrolling in all relevant passes"),
                     cl::init(false));

static cl::opt<bool>
DisableSLPVectorization("disable-slp-vectorization",
                        cl::desc("Disable the slp vectorization pass"),
                        cl::init(false));

static cl::opt<bool> EmitSummaryIndex("module-summary",
                                      cl::desc("Emit module summary index"),
                                      cl::init(false));

static cl::opt<bool> EmitModuleHash("module-hash", cl::desc("Emit module hash"),
                                    cl::init(false));

static cl::opt<bool>
DisableSimplifyLibCalls("disable-simplify-libcalls",
                        cl::desc("Disable simplify-libcalls"));

static cl::opt<bool>
Quiet("q", cl::desc("Obsolete option"), cl::Hidden);

static cl::alias
QuietA("quiet", cl::desc("Alias for -q"), cl::aliasopt(Quiet));

static cl::opt<bool>
AnalyzeOnly("analyze", cl::desc("Only perform analysis, no optimization"));

static cl::opt<bool> EnableDebugify(
    "enable-debugify",
    cl::desc(
        "Start the pipeline with debugify and end it with check-debugify"));

static cl::opt<bool> DebugifyEach(
    "debugify-each",
    cl::desc(
        "Start each pass with debugify and end it with check-debugify"));

static cl::opt<std::string>
    DebugifyExport("debugify-export",
                   cl::desc("Export per-pass debugify statistics to this file"),
                   cl::value_desc("filename"), cl::init(""));

static cl::opt<bool>
PrintBreakpoints("print-breakpoints-for-testing",
                 cl::desc("Print select breakpoints location for testing"));

static cl::opt<std::string> ClDataLayout("data-layout",
                                         cl::desc("data layout string to use"),
                                         cl::value_desc("layout-string"),
                                         cl::init(""));

static cl::opt<bool> PreserveBitcodeUseListOrder(
    "preserve-bc-uselistorder",
    cl::desc("Preserve use-list order when writing LLVM bitcode."),
    cl::init(true), cl::Hidden);

static cl::opt<bool> PreserveAssemblyUseListOrder(
    "preserve-ll-uselistorder",
    cl::desc("Preserve use-list order when writing LLVM assembly."),
    cl::init(false), cl::Hidden);

static cl::opt<bool>
    RunTwice("run-twice",
             cl::desc("Run all passes twice, re-using the same pass manager."),
             cl::init(false), cl::Hidden);

static cl::opt<bool> DiscardValueNames(
    "discard-value-names",
    cl::desc("Discard names from Value (other than GlobalValue)."),
    cl::init(false), cl::Hidden);

static cl::opt<bool> Coroutines(
  "enable-coroutines",
  cl::desc("Enable coroutine passes."),
  cl::init(false), cl::Hidden);

static cl::opt<bool> RemarksWithHotness(
    "pass-remarks-with-hotness",
    cl::desc("With PGO, include profile count in optimization remarks"),
    cl::Hidden);

static cl::opt<unsigned>
    RemarksHotnessThreshold("pass-remarks-hotness-threshold",
                            cl::desc("Minimum profile count required for "
                                     "an optimization remark to be output"),
                            cl::Hidden);

static cl::opt<std::string>
    RemarksFilename("pass-remarks-output",
                    cl::desc("Output filename for pass remarks"),
                    cl::value_desc("filename"));

static cl::opt<std::string>
    RemarksPasses("pass-remarks-filter",
                  cl::desc("Only record optimization remarks from passes whose "
                           "names match the given regular expression"),
                  cl::value_desc("regex"));

static cl::opt<std::string> RemarksFormat(
    "pass-remarks-format",
    cl::desc("The format used for serializing remarks (default: YAML)"),
    cl::value_desc("format"), cl::init("yaml"));

cl::opt<PGOKind>
    PGOKindFlag("pgo-kind", cl::init(NoPGO), cl::Hidden,
                cl::desc("The kind of profile guided optimization"),
                cl::values(clEnumValN(NoPGO, "nopgo", "Do not use PGO."),
                           clEnumValN(InstrGen, "pgo-instr-gen-pipeline",
                                      "Instrument the IR to generate profile."),
                           clEnumValN(InstrUse, "pgo-instr-use-pipeline",
                                      "Use instrumented profile to guide PGO."),
                           clEnumValN(SampleUse, "pgo-sample-use-pipeline",
                                      "Use sampled profile to guide PGO.")));
cl::opt<std::string> ProfileFile("profile-file",
                                 cl::desc("Path to the profile."), cl::Hidden);

cl::opt<CSPGOKind> CSPGOKindFlag(
    "cspgo-kind", cl::init(NoCSPGO), cl::Hidden,
    cl::desc("The kind of context sensitive profile guided optimization"),
    cl::values(
        clEnumValN(NoCSPGO, "nocspgo", "Do not use CSPGO."),
        clEnumValN(
            CSInstrGen, "cspgo-instr-gen-pipeline",
            "Instrument (context sensitive) the IR to generate profile."),
        clEnumValN(
            CSInstrUse, "cspgo-instr-use-pipeline",
            "Use instrumented (context sensitive) profile to guide PGO.")));
cl::opt<std::string> CSProfileGenFile(
    "cs-profilegen-file",
    cl::desc("Path to the instrumented context sensitive profile."),
    cl::Hidden);

class OptCustomPassManager : public legacy::PassManager {
  DebugifyStatsMap DIStatsMap;

public:
  using super = legacy::PassManager;

  void add(Pass *P) override {
    // Wrap each pass with (-check)-debugify passes if requested, making
    // exceptions for passes which shouldn't see -debugify instrumentation.
    bool WrapWithDebugify = DebugifyEach && !P->getAsImmutablePass() &&
                            !isIRPrintingPass(P) && !isBitcodeWriterPass(P);
    if (!WrapWithDebugify) {
      super::add(P);
      return;
    }

    // Apply -debugify/-check-debugify before/after each pass and collect
    // debug info loss statistics.
    PassKind Kind = P->getPassKind();
    StringRef Name = P->getPassName();

    // TODO: Implement Debugify for BasicBlockPass, LoopPass.
    switch (Kind) {
      case PT_Function:
        super::add(createDebugifyFunctionPass());
        super::add(P);
        super::add(createCheckDebugifyFunctionPass(true, Name, &DIStatsMap));
        break;
      case PT_Module:
        super::add(createDebugifyModulePass());
        super::add(P);
        super::add(createCheckDebugifyModulePass(true, Name, &DIStatsMap));
        break;
      default:
        super::add(P);
        break;
    }
  }

  const DebugifyStatsMap &getDebugifyStatsMap() const { return DIStatsMap; }
};

static inline void addPass(legacy::PassManagerBase &PM, Pass *P) {
  // Add the pass to the pass manager...
  PM.add(P);

  // If we are verifying all of the intermediate steps, add the verifier...
  if (VerifyEach)
    PM.add(createVerifierPass());
}

/// This routine adds optimization passes based on selected optimization level,
/// OptLevel.
///
/// OptLevel - Optimization Level
static void AddOptimizationPasses(legacy::PassManagerBase &MPM,
                                  legacy::FunctionPassManager &FPM,
                                  TargetMachine *TM, unsigned OptLevel,
                                  unsigned SizeLevel) {
  if (!NoVerify || VerifyEach)
    FPM.add(createVerifierPass()); // Verify that input is correct

  PassManagerBuilder Builder;
  Builder.OptLevel = OptLevel;
  Builder.SizeLevel = SizeLevel;

  if (DisableInline) {
    // No inlining pass
  } else if (OptLevel > 1) {
    Builder.Inliner = createFunctionInliningPass(OptLevel, SizeLevel, false);
  } else {
    Builder.Inliner = createAlwaysInlinerLegacyPass();
  }
  Builder.DisableUnrollLoops = (DisableLoopUnrolling.getNumOccurrences() > 0) ?
                               DisableLoopUnrolling : OptLevel == 0;

  // Check if vectorization is explicitly disabled via -vectorize-loops=false.
  // The flag enables vectorization in the LoopVectorize pass, it is on by
  // default, and if it was disabled, leave it disabled here.
  // Another flag that exists: -loop-vectorize, controls adding the pass to the
  // pass manager. If set, the pass is added, and there is no additional check
  // here for it.
  if (Builder.LoopVectorize)
    Builder.LoopVectorize = OptLevel > 1 && SizeLevel < 2;

  // When #pragma vectorize is on for SLP, do the same as above
  Builder.SLPVectorize =
      DisableSLPVectorization ? false : OptLevel > 1 && SizeLevel < 2;

  if (TM)
    TM->adjustPassManager(Builder);

  if (Coroutines)
    addCoroutinePassesToExtensionPoints(Builder);

<<<<<<< HEAD
  if (TM && TM->getTargetTriple().isOSBinFormatRepo())
    Builder.IsRepo = true;
=======
  switch (PGOKindFlag) {
  case InstrGen:
    Builder.EnablePGOInstrGen = true;
    Builder.PGOInstrGen = ProfileFile;
    break;
  case InstrUse:
    Builder.PGOInstrUse = ProfileFile;
    break;
  case SampleUse:
    Builder.PGOSampleUse = ProfileFile;
    break;
  default:
    break;
  }

  switch (CSPGOKindFlag) {
  case CSInstrGen:
    Builder.EnablePGOCSInstrGen = true;
    break;
  case CSInstrUse:
    Builder.EnablePGOCSInstrUse = true;
    break;
  default:
    break;
  }
>>>>>>> c89a3d78

  Builder.populateFunctionPassManager(FPM);
  Builder.populateModulePassManager(MPM);
}

static void AddStandardLinkPasses(legacy::PassManagerBase &PM) {
  PassManagerBuilder Builder;
  Builder.VerifyInput = true;
  if (DisableOptimizations)
    Builder.OptLevel = 0;

  if (!DisableInline)
    Builder.Inliner = createFunctionInliningPass();
  Builder.populateLTOPassManager(PM);
}

//===----------------------------------------------------------------------===//
// CodeGen-related helper functions.
//

static CodeGenOpt::Level GetCodeGenOptLevel() {
  if (CodeGenOptLevel.getNumOccurrences())
    return static_cast<CodeGenOpt::Level>(unsigned(CodeGenOptLevel));
  if (OptLevelO1)
    return CodeGenOpt::Less;
  if (OptLevelO2)
    return CodeGenOpt::Default;
  if (OptLevelO3)
    return CodeGenOpt::Aggressive;
  return CodeGenOpt::None;
}

// Returns the TargetMachine instance or zero if no triple is provided.
static TargetMachine* GetTargetMachine(Triple TheTriple, StringRef CPUStr,
                                       StringRef FeaturesStr,
                                       const TargetOptions &Options) {
  std::string Error;
  const Target *TheTarget = TargetRegistry::lookupTarget(MArch, TheTriple,
                                                         Error);
  // Some modules don't specify a triple, and this is okay.
  if (!TheTarget) {
    return nullptr;
  }

  return TheTarget->createTargetMachine(TheTriple.getTriple(), CPUStr,
                                        FeaturesStr, Options, getRelocModel(),
                                        getCodeModel(), GetCodeGenOptLevel());
}

#ifdef LINK_POLLY_INTO_TOOLS
namespace polly {
void initializePollyPasses(llvm::PassRegistry &Registry);
}
#endif

//===----------------------------------------------------------------------===//
// main for opt
//
int main(int argc, char **argv) {
  InitLLVM X(argc, argv);

  // Enable debug stream buffering.
  EnableDebugBuffering = true;

  LLVMContext Context;

  InitializeAllTargets();
  InitializeAllTargetMCs();
  InitializeAllAsmPrinters();
  InitializeAllAsmParsers();

  // Initialize passes
  PassRegistry &Registry = *PassRegistry::getPassRegistry();
  initializeCore(Registry);
  initializeCoroutines(Registry);
  initializeScalarOpts(Registry);
  initializeObjCARCOpts(Registry);
  initializeVectorization(Registry);
  initializeIPO(Registry);
  initializeAnalysis(Registry);
  initializeTransformUtils(Registry);
  initializeInstCombine(Registry);
  initializeAggressiveInstCombine(Registry);
  initializeInstrumentation(Registry);
  initializeTarget(Registry);
  // For codegen passes, only passes that do IR to IR transformation are
  // supported.
  initializeExpandMemCmpPassPass(Registry);
  initializeScalarizeMaskedMemIntrinPass(Registry);
  initializeCodeGenPreparePass(Registry);
  initializeAtomicExpandPass(Registry);
  initializeRewriteSymbolsLegacyPassPass(Registry);
  initializeWinEHPreparePass(Registry);
  initializeDwarfEHPreparePass(Registry);
  initializeSafeStackLegacyPassPass(Registry);
  initializeSjLjEHPreparePass(Registry);
  initializeStackProtectorPass(Registry);
  initializePreISelIntrinsicLoweringLegacyPassPass(Registry);
  initializeGlobalMergePass(Registry);
  initializeIndirectBrExpandPassPass(Registry);
  initializeInterleavedLoadCombinePass(Registry);
  initializeInterleavedAccessPass(Registry);
  initializeEntryExitInstrumenterPass(Registry);
  initializePostInlineEntryExitInstrumenterPass(Registry);
  initializeUnreachableBlockElimLegacyPassPass(Registry);
  initializeExpandReductionsPass(Registry);
  initializeWasmEHPreparePass(Registry);
  initializeWriteBitcodePassPass(Registry);
  initializeHardwareLoopsPass(Registry);

#ifdef LINK_POLLY_INTO_TOOLS
  polly::initializePollyPasses(Registry);
#endif

  cl::ParseCommandLineOptions(argc, argv,
    "llvm .bc -> .bc modular optimizer and analysis printer\n");

  if (AnalyzeOnly && NoOutput) {
    errs() << argv[0] << ": analyze mode conflicts with no-output mode.\n";
    return 1;
  }

  SMDiagnostic Err;

  Context.setDiscardValueNames(DiscardValueNames);
  if (!DisableDITypeMap)
    Context.enableDebugTypeODRUniquing();

  Expected<std::unique_ptr<ToolOutputFile>> RemarksFileOrErr =
      setupOptimizationRemarks(Context, RemarksFilename, RemarksPasses,
                               RemarksFormat, RemarksWithHotness,
                               RemarksHotnessThreshold);
  if (Error E = RemarksFileOrErr.takeError()) {
    errs() << toString(std::move(E)) << '\n';
    return 1;
  }
  std::unique_ptr<ToolOutputFile> RemarksFile = std::move(*RemarksFileOrErr);

  // Load the input module...
  std::unique_ptr<Module> M =
      parseIRFile(InputFilename, Err, Context, !NoVerify, ClDataLayout);

  if (!M) {
    Err.print(argv[0], errs());
    return 1;
  }

  // Strip debug info before running the verifier.
  if (StripDebug)
    StripDebugInfo(*M);

  // Erase module-level named metadata, if requested.
  if (StripNamedMetadata) {
    while (!M->named_metadata_empty()) {
      NamedMDNode *NMD = &*M->named_metadata_begin();
      M->eraseNamedMetadata(NMD);
    }
  }

  // If we are supposed to override the target triple or data layout, do so now.
  if (!TargetTriple.empty())
    M->setTargetTriple(Triple::normalize(TargetTriple));

  // Immediately run the verifier to catch any problems before starting up the
  // pass pipelines.  Otherwise we can crash on broken code during
  // doInitialization().
  if (!NoVerify && verifyModule(*M, &errs())) {
    errs() << argv[0] << ": " << InputFilename
           << ": error: input module is broken!\n";
    return 1;
  }

  // Figure out what stream we are supposed to write to...
  std::unique_ptr<ToolOutputFile> Out;
  std::unique_ptr<ToolOutputFile> ThinLinkOut;
  if (NoOutput) {
    if (!OutputFilename.empty())
      errs() << "WARNING: The -o (output filename) option is ignored when\n"
                "the --disable-output option is used.\n";
  } else {
    // Default to standard output.
    if (OutputFilename.empty())
      OutputFilename = "-";

    std::error_code EC;
    Out.reset(new ToolOutputFile(OutputFilename, EC, sys::fs::F_None));
    if (EC) {
      errs() << EC.message() << '\n';
      return 1;
    }

    if (!ThinLinkBitcodeFile.empty()) {
      ThinLinkOut.reset(
          new ToolOutputFile(ThinLinkBitcodeFile, EC, sys::fs::F_None));
      if (EC) {
        errs() << EC.message() << '\n';
        return 1;
      }
    }
  }

  Triple ModuleTriple(M->getTargetTriple());
  std::string CPUStr, FeaturesStr;
  TargetMachine *Machine = nullptr;
  const TargetOptions Options = InitTargetOptionsFromCodeGenFlags();

  if (ModuleTriple.getArch()) {
    CPUStr = getCPUStr();
    FeaturesStr = getFeaturesStr();
    Machine = GetTargetMachine(ModuleTriple, CPUStr, FeaturesStr, Options);
  } else if (ModuleTriple.getArchName() != "unknown" &&
             ModuleTriple.getArchName() != "") {
    errs() << argv[0] << ": unrecognized architecture '"
           << ModuleTriple.getArchName() << "' provided.\n";
    return 1;
  }

  std::unique_ptr<TargetMachine> TM(Machine);

  // Override function attributes based on CPUStr, FeaturesStr, and command line
  // flags.
  setFunctionAttributes(CPUStr, FeaturesStr, *M);

  // If the output is set to be emitted to standard out, and standard out is a
  // console, print out a warning message and refuse to do it.  We don't
  // impress anyone by spewing tons of binary goo to a terminal.
  if (!Force && !NoOutput && !AnalyzeOnly && !OutputAssembly)
    if (CheckBitcodeOutputToConsole(Out->os(), !Quiet))
      NoOutput = true;

  if (OutputThinLTOBC)
    M->addModuleFlag(Module::Error, "EnableSplitLTOUnit", SplitLTOUnit);

  if (PassPipeline.getNumOccurrences() > 0) {
    OutputKind OK = OK_NoOutput;
    if (!NoOutput)
      OK = OutputAssembly
               ? OK_OutputAssembly
               : (OutputThinLTOBC ? OK_OutputThinLTOBitcode : OK_OutputBitcode);

    VerifierKind VK = VK_VerifyInAndOut;
    if (NoVerify)
      VK = VK_NoVerifier;
    else if (VerifyEach)
      VK = VK_VerifyEachPass;

    // The user has asked to use the new pass manager and provided a pipeline
    // string. Hand off the rest of the functionality to the new code for that
    // layer.
    return runPassPipeline(argv[0], *M, TM.get(), Out.get(), ThinLinkOut.get(),
                           RemarksFile.get(), PassPipeline, OK, VK,
                           PreserveAssemblyUseListOrder,
                           PreserveBitcodeUseListOrder, EmitSummaryIndex,
                           EmitModuleHash, EnableDebugify)
               ? 0
               : 1;
  }

  // Create a PassManager to hold and optimize the collection of passes we are
  // about to build.
  OptCustomPassManager Passes;
  bool AddOneTimeDebugifyPasses = EnableDebugify && !DebugifyEach;

  // Add an appropriate TargetLibraryInfo pass for the module's triple.
  TargetLibraryInfoImpl TLII(ModuleTriple);

  // The -disable-simplify-libcalls flag actually disables all builtin optzns.
  if (DisableSimplifyLibCalls)
    TLII.disableAllFunctions();
  Passes.add(new TargetLibraryInfoWrapperPass(TLII));

  // Add internal analysis passes from the target machine.
  Passes.add(createTargetTransformInfoWrapperPass(TM ? TM->getTargetIRAnalysis()
                                                     : TargetIRAnalysis()));

  if (AddOneTimeDebugifyPasses)
    Passes.add(createDebugifyModulePass());

  std::unique_ptr<legacy::FunctionPassManager> FPasses;
  if (OptLevelO0 || OptLevelO1 || OptLevelO2 || OptLevelOs || OptLevelOz ||
      OptLevelO3) {
    FPasses.reset(new legacy::FunctionPassManager(M.get()));
    FPasses->add(createTargetTransformInfoWrapperPass(
        TM ? TM->getTargetIRAnalysis() : TargetIRAnalysis()));
  }

  if (PrintBreakpoints) {
    // Default to standard output.
    if (!Out) {
      if (OutputFilename.empty())
        OutputFilename = "-";

      std::error_code EC;
      Out = llvm::make_unique<ToolOutputFile>(OutputFilename, EC,
                                              sys::fs::F_None);
      if (EC) {
        errs() << EC.message() << '\n';
        return 1;
      }
    }
    Passes.add(createBreakpointPrinter(Out->os()));
    NoOutput = true;
  }

  if (TM) {
    // FIXME: We should dyn_cast this when supported.
    auto &LTM = static_cast<LLVMTargetMachine &>(*TM);
    Pass *TPC = LTM.createPassConfig(Passes);
    Passes.add(TPC);
  }

  // Create a new optimization pass for each one specified on the command line
  for (unsigned i = 0; i < PassList.size(); ++i) {
    if (StandardLinkOpts &&
        StandardLinkOpts.getPosition() < PassList.getPosition(i)) {
      AddStandardLinkPasses(Passes);
      StandardLinkOpts = false;
    }

    if (OptLevelO0 && OptLevelO0.getPosition() < PassList.getPosition(i)) {
      AddOptimizationPasses(Passes, *FPasses, TM.get(), 0, 0);
      OptLevelO0 = false;
    }

    if (OptLevelO1 && OptLevelO1.getPosition() < PassList.getPosition(i)) {
      AddOptimizationPasses(Passes, *FPasses, TM.get(), 1, 0);
      OptLevelO1 = false;
    }

    if (OptLevelO2 && OptLevelO2.getPosition() < PassList.getPosition(i)) {
      AddOptimizationPasses(Passes, *FPasses, TM.get(), 2, 0);
      OptLevelO2 = false;
    }

    if (OptLevelOs && OptLevelOs.getPosition() < PassList.getPosition(i)) {
      AddOptimizationPasses(Passes, *FPasses, TM.get(), 2, 1);
      OptLevelOs = false;
    }

    if (OptLevelOz && OptLevelOz.getPosition() < PassList.getPosition(i)) {
      AddOptimizationPasses(Passes, *FPasses, TM.get(), 2, 2);
      OptLevelOz = false;
    }

    if (OptLevelO3 && OptLevelO3.getPosition() < PassList.getPosition(i)) {
      AddOptimizationPasses(Passes, *FPasses, TM.get(), 3, 0);
      OptLevelO3 = false;
    }

    const PassInfo *PassInf = PassList[i];
    Pass *P = nullptr;
    if (PassInf->getNormalCtor())
      P = PassInf->getNormalCtor()();
    else
      errs() << argv[0] << ": cannot create pass: "
             << PassInf->getPassName() << "\n";
    if (P) {
      PassKind Kind = P->getPassKind();
      addPass(Passes, P);

      if (AnalyzeOnly) {
        switch (Kind) {
        case PT_BasicBlock:
          Passes.add(createBasicBlockPassPrinter(PassInf, Out->os(), Quiet));
          break;
        case PT_Region:
          Passes.add(createRegionPassPrinter(PassInf, Out->os(), Quiet));
          break;
        case PT_Loop:
          Passes.add(createLoopPassPrinter(PassInf, Out->os(), Quiet));
          break;
        case PT_Function:
          Passes.add(createFunctionPassPrinter(PassInf, Out->os(), Quiet));
          break;
        case PT_CallGraphSCC:
          Passes.add(createCallGraphPassPrinter(PassInf, Out->os(), Quiet));
          break;
        default:
          Passes.add(createModulePassPrinter(PassInf, Out->os(), Quiet));
          break;
        }
      }
    }

    if (PrintEachXForm)
      Passes.add(
          createPrintModulePass(errs(), "", PreserveAssemblyUseListOrder));
  }

  if (StandardLinkOpts) {
    AddStandardLinkPasses(Passes);
    StandardLinkOpts = false;
  }

  if (OptLevelO0)
    AddOptimizationPasses(Passes, *FPasses, TM.get(), 0, 0);

  if (OptLevelO1)
    AddOptimizationPasses(Passes, *FPasses, TM.get(), 1, 0);

  if (OptLevelO2)
    AddOptimizationPasses(Passes, *FPasses, TM.get(), 2, 0);

  if (OptLevelOs)
    AddOptimizationPasses(Passes, *FPasses, TM.get(), 2, 1);

  if (OptLevelOz)
    AddOptimizationPasses(Passes, *FPasses, TM.get(), 2, 2);

  if (OptLevelO3)
    AddOptimizationPasses(Passes, *FPasses, TM.get(), 3, 0);

  // The RepoMetadataGeneration and RepoPruning passes are enabled if target
  // object type is repo format.
  if (ModuleTriple.isOSBinFormatRepo() && !OptLevelO0 && !OptLevelO1 &&
      !OptLevelO2 && !OptLevelOs && !OptLevelOz && !OptLevelO3) {
    Passes.add(createRepoMetadataGenerationPass());
    Passes.add(createRepoPruningPass());
  }

  if (FPasses) {
    FPasses->doInitialization();
    for (Function &F : *M)
      FPasses->run(F);
    FPasses->doFinalization();
  }

  // Check that the module is well formed on completion of optimization
  if (!NoVerify && !VerifyEach)
    Passes.add(createVerifierPass());

  if (AddOneTimeDebugifyPasses)
    Passes.add(createCheckDebugifyModulePass(false));

  // In run twice mode, we want to make sure the output is bit-by-bit
  // equivalent if we run the pass manager again, so setup two buffers and
  // a stream to write to them. Note that llc does something similar and it
  // may be worth to abstract this out in the future.
  SmallVector<char, 0> Buffer;
  SmallVector<char, 0> FirstRunBuffer;
  std::unique_ptr<raw_svector_ostream> BOS;
  raw_ostream *OS = nullptr;

  // Write bitcode or assembly to the output as the last step...
  if (!NoOutput && !AnalyzeOnly) {
    assert(Out);
    OS = &Out->os();
    if (RunTwice) {
      BOS = make_unique<raw_svector_ostream>(Buffer);
      OS = BOS.get();
    }
    if (OutputAssembly) {
      if (EmitSummaryIndex)
        report_fatal_error("Text output is incompatible with -module-summary");
      if (EmitModuleHash)
        report_fatal_error("Text output is incompatible with -module-hash");
      Passes.add(createPrintModulePass(*OS, "", PreserveAssemblyUseListOrder));
    } else if (OutputThinLTOBC)
      Passes.add(createWriteThinLTOBitcodePass(
          *OS, ThinLinkOut ? &ThinLinkOut->os() : nullptr));
    else
      Passes.add(createBitcodeWriterPass(*OS, PreserveBitcodeUseListOrder,
                                         EmitSummaryIndex, EmitModuleHash));
  }

  // Before executing passes, print the final values of the LLVM options.
  cl::PrintOptionValues();

  if (!RunTwice) {
    // Now that we have all of the passes ready, run them.
    Passes.run(*M);
  } else {
    // If requested, run all passes twice with the same pass manager to catch
    // bugs caused by persistent state in the passes.
    std::unique_ptr<Module> M2(CloneModule(*M));
    // Run all passes on the original module first, so the second run processes
    // the clone to catch CloneModule bugs.
    Passes.run(*M);
    FirstRunBuffer = Buffer;
    Buffer.clear();

    Passes.run(*M2);

    // Compare the two outputs and make sure they're the same
    assert(Out);
    if (Buffer.size() != FirstRunBuffer.size() ||
        (memcmp(Buffer.data(), FirstRunBuffer.data(), Buffer.size()) != 0)) {
      errs()
          << "Running the pass manager twice changed the output.\n"
             "Writing the result of the second run to the specified output.\n"
             "To generate the one-run comparison binary, just run without\n"
             "the compile-twice option\n";
      Out->os() << BOS->str();
      Out->keep();
      if (RemarksFile)
        RemarksFile->keep();
      return 1;
    }
    Out->os() << BOS->str();
  }

  if (DebugifyEach && !DebugifyExport.empty())
    exportDebugifyStats(DebugifyExport, Passes.getDebugifyStatsMap());

  // Declare success.
  if (!NoOutput || PrintBreakpoints)
    Out->keep();

  if (RemarksFile)
    RemarksFile->keep();

  if (ThinLinkOut)
    ThinLinkOut->keep();

  return 0;
}<|MERGE_RESOLUTION|>--- conflicted
+++ resolved
@@ -402,10 +402,9 @@
   if (Coroutines)
     addCoroutinePassesToExtensionPoints(Builder);
 
-<<<<<<< HEAD
   if (TM && TM->getTargetTriple().isOSBinFormatRepo())
     Builder.IsRepo = true;
-=======
+
   switch (PGOKindFlag) {
   case InstrGen:
     Builder.EnablePGOInstrGen = true;
@@ -431,7 +430,6 @@
   default:
     break;
   }
->>>>>>> c89a3d78
 
   Builder.populateFunctionPassManager(FPM);
   Builder.populateModulePassManager(MPM);
