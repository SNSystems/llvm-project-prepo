--- conflicted
+++ resolved
@@ -53,13 +53,6 @@
 # VS2017 and VSCode config files.
 .vscode
 .vs
-<<<<<<< HEAD
-# clangd index
-.clangd
-
-# pstore, which is tracked independently.
-pstore/
-=======
 # clangd index. (".clangd" is a config file now, thus trailing slash)
 .clangd/
 .cache
@@ -68,4 +61,6 @@
 /clang/utils/analyzer/projects/*/PatchedSource
 /clang/utils/analyzer/projects/*/ScanBuildResults
 /clang/utils/analyzer/projects/*/RefScanBuildResults
->>>>>>> 2e10b7a3
+
+# pstore, which is tracked independently.
+pstore/