//===- lib/symbol.cpp -----------------------------------------------------===//
//*                      _           _  *
//*  ___ _   _ _ __ ___ | |__   ___ | | *
//* / __| | | | '_ ` _ \| '_ \ / _ \| | *
//* \__ \ |_| | | | | | | |_) | (_) | | *
//* |___/\__, |_| |_| |_|_.__/ \___/|_| *
//*      |___/                          *
//===----------------------------------------------------------------------===//
//
// Part of the LLVM Project, under the Apache License v2.0 with LLVM Exceptions.
// See https://llvm.org/LICENSE.txt for license information.
// SPDX-License-Identifier: Apache-2.0 WITH LLVM-exception
//
//===----------------------------------------------------------------------===//
#include "rld/symbol.h"

#include "rld/GroupSet.h"

#include "llvm/Support/Debug.h"
#include "llvm/Support/raw_ostream.h"

#include "rld/Contribution.h"
#include "rld/OutputSection.h"

#include <algorithm>
#include <type_traits>

using pstore::repo::linkage;

namespace {

constexpr auto DebugType = "rld-SymbolTable";

/// Returns the mask value of a specific enumeration value; that is, for enum
/// value v returns 1 << v. The underlying type of the enum must be unsigned.
///
/// \tparam Enum The enumeration type.
/// \param x The value whose mask is to be returned.
/// \returns The mask value of a specific enumeration value; that is, for enum
///   value v returns 1 << v.
template <typename Enum,
          typename = typename std::enable_if<std::is_unsigned<
              typename std::underlying_type<Enum>::type>::value>::type>
constexpr auto maskValue(Enum x) noexcept -> unsigned {
  using UT = typename std::underlying_type<Enum>::type;
  assert(static_cast<UT>(x) < sizeof(unsigned) * 8);
  return 1U << static_cast<UT>(x);
}

/// Computes a mask value for a series of zero or more members of an enumeration
/// type,
///
/// \tparam Enum The enumeration type.
/// \tparam Values A collection of zero or more members of the enumeration type
/// \p Enum.
template <typename Enum, Enum... Values> struct MaskOf;

template <typename Enum>
struct MaskOf<Enum> : std::integral_constant<unsigned int, 0U> {};

template <typename Enum, Enum First, Enum... Rest>
struct MaskOf<Enum, First, Rest...>
    : std::integral_constant<unsigned, maskValue<Enum>(First) |
                                           MaskOf<Enum, Rest...>::value> {};

template <linkage... Values, typename Enum>
constexpr bool isAnyOf(Enum v) noexcept {
  return (maskValue(v) & MaskOf<linkage, Values...>::value) != 0;
}

} // end anonymous namespace

namespace rld {
//*  ___            _         _  *
//* / __|_  _ _ __ | |__  ___| | *
//* \__ \ || | '  \| '_ \/ _ \ | *
//* |___/\_, |_|_|_|_.__/\___/_| *
//*      |__/                    *
//-MARK: Symbol
// value
// ~~~~~
uint64_t Symbol::value() const {
  const Contribution *const C = Contribution_.load();
  // A weakly referenced symbol may be undefined here and has the value 0.
  if (C == nullptr) {
    return 0;
  }
  assert(C != nullptr && C->OScn != nullptr);
  return C->OScn->VirtualAddr + C->Offset;
}

// check invariants
// ~~~~~~~~~~~~~~~~
#ifndef NDEBUG
void Symbol::checkInvariants() const {
  std::tuple<const OptionalBodies &, std::unique_lock<Mutex>> BodiesAndLock =
      this->definition();
  auto const &OptBodies = std::get<const OptionalBodies &>(BodiesAndLock);
  if (!OptBodies) {
    return;
  }

  auto const &Bodies = OptBodies.getValue();

  assert((Bodies.size() == 1U ||
          (Bodies.size() >= 1U &&
           Bodies.front().linkage() == pstore::repo::linkage::append)) &&
         "A symbol must have 1 body unless it has append linkage");

  const auto BodiesEnd = std::end(Bodies);

  assert(std::is_sorted(std::begin(Bodies), BodiesEnd,
                        [](Symbol::Body const &A, Symbol::Body const &B) {
                          return A.inputOrdinal() < B.inputOrdinal();
                        }) &&
         "Symbol bodies must be sorted by input ordinal");
  assert(std::adjacent_find(std::begin(Bodies), BodiesEnd,
                            [](Symbol::Body const &A, Symbol::Body const &B) {
                              return A.inputOrdinal() == B.inputOrdinal();
                            }) == BodiesEnd &&
         "Symbol body input ordinals must be unique");
}
#endif

// replace if lower ordinal
// ~~~~~~~~~~~~~~~~~~~~~~~~
inline Symbol *Symbol::replaceIfLowerOrdinal(
    const std::unique_lock<SpinLock> &Lock, const pstore::database &Db,
    const pstore::repo::definition &Def, const uint32_t InputOrdinal) {
  (void)Lock;
  assert(Lock.owns_lock());
  assert(Definition_ && Definition_->size() == 1U &&
         Definition_->front().inputOrdinal() != InputOrdinal);
  if (InputOrdinal >= Definition_->front().inputOrdinal()) {
    return this; // Keep the existing definition.
  }

  auto &ExistingBody = Definition_->front();
  ExistingBody = Symbol::Body{&Def,
                              ExistingBody.fragmentAddress() == Def.fext.addr
                                  ? ExistingBody.fragment()
                                  : pstore::repo::fragment::load(Db, Def.fext),
                              Def.fext.addr, InputOrdinal};
  return this; // Use this definition instead.
}

// define impl
// ~~~~~~~~~~~
inline Symbol *Symbol::defineImpl(std::unique_lock<SpinLock> &&Lock,
                                  const pstore::database &Db,
                                  const pstore::repo::definition &Def,
                                  const NotNull<UndefsContainer *> Undefs,
                                  const uint32_t InputOrdinal) {
  (void)Lock;
  assert(Lock.owns_lock());
  assert(!Definition_ &&
         "defineImpl was called for a symbol which is already defined");

  {
    llvm::SmallVector<Body, 1> B;
    B.emplace_back(&Def, pstore::repo::fragment::load(Db, Def.fext),
                   Def.fext.addr, InputOrdinal);
    Definition_.emplace(std::move(B));
  }

  const bool WasWeakUndefined = WeakUndefined_;
  // A weakly undefined sybol must not have a definition so here we ensure that
  // this symbol is not tagged as weakly undefined.
  WeakUndefined_ = false;
  Lock.unlock();

  // Remove this symbol from the undef list.
  Undefs->remove(this, WasWeakUndefined ? pstore::repo::binding::weak
                                        : pstore::repo::binding::strong);
  return this;
}

// replace impl
// ~~~~~~~~~~~~
inline Symbol *Symbol::replaceImpl(const std::unique_lock<SpinLock> &Lock,
                                   const pstore::database &Db,
                                   const pstore::repo::definition &Def,
                                   const uint32_t InputOrdinal,
                                   FragmentPtr &&Fragment) {
  (void)Lock;
  assert(Lock.owns_lock());
  assert(Definition_ &&
         "If we're replacing a definition, then we must already have one.");

  llvm::SmallVector<Body, 1> B;
  B.emplace_back(&Def, std::move(Fragment), Def.fext.addr, InputOrdinal);
  Definition_.emplace(std::move(B));
  return this;
}

inline Symbol *Symbol::replaceImpl(const std::unique_lock<SpinLock> &Lock,
                                   const pstore::database &Db,
                                   const pstore::repo::definition &Def,
                                   const uint32_t InputOrdinal) {
  return this->replaceImpl(Lock, Db, Def, InputOrdinal,
                           pstore::repo::fragment::load(Db, Def.fext));
}

// update append symbol
// ~~~~~~~~~~~~~~~~~~~~
Symbol *Symbol::updateAppendSymbol(const pstore::database &Db,
                                   const pstore::repo::definition &Def,
                                   const NotNull<UndefsContainer *> Undefs,
                                   const uint32_t InputOrdinal) {
  assert(Def.linkage() == linkage::append);

  std::unique_lock<decltype(Mut_)> Lock{Mut_};
  // If we don't have a definition, create one.
  if (!Definition_) {
    return this->defineImpl(std::move(Lock), Db, Def, Undefs, InputOrdinal);
  }

  // Add this symbol to the existing sorted vector for this symbol.
  auto &Bodies = Definition_.getValue();

  // We've already got a definition for this symbol. Append linkage may
  // only collide with another append-linkage symbol.
  assert(Bodies.size() >= 1 &&
         "An append symbol definition must have at least 1 body");
  if (Bodies[0].linkage() != linkage::append) {
    return nullptr; // Error.
  }

  assert(!std::any_of(std::begin(Bodies), std::end(Bodies),
                      [=](Symbol::Body const &B) {
                        return B.inputOrdinal() == InputOrdinal;
                      }) &&
         "Found an existing symbol body associated with this input ordinal");
  assert(std::all_of(std::begin(Bodies), std::end(Bodies),
                     [](Symbol::Body const &B) {
                       return B.linkage() == linkage::append;
                     }) &&
         "All bodies of an append-linkage symbol must have append linkage");

  // We keep the collection of bodies sorted by input ordinal. That enables the
  // layout thread to find the body associated with a specific file just with a
  // binary search. We use an insertion-sort because we expect mostly to be
  // inserting at the end of the collection. Other threads for later input files
  // may have added their contribution to this list already so the search is
  // essential.
  auto const Pos = std::find_if(
      std::rbegin(Bodies), std::rend(Bodies),
      [=](Symbol::Body const &B) { return B.inputOrdinal() < InputOrdinal; });
  assert(Def.linkage() == linkage::append);
  Bodies.insert(Pos.base(),
                Symbol::Body{&Def, pstore::repo::fragment::load(Db, Def.fext),
                             Def.fext.addr, InputOrdinal});
  assert(std::is_sorted(std::begin(Bodies), std::end(Bodies),
                        [](Symbol::Body const &A, Symbol::Body const &B) {
                          return A.inputOrdinal() < B.inputOrdinal();
                        }) &&
         "Append symbol bodies must be sorted by input ordinal");
  return this;
}

// update external symbol
// ~~~~~~~~~~~~~~~~~~~~~~
Symbol *Symbol::updateExternalSymbol(const pstore::database &Db,
                                     const pstore::repo::definition &Def,
                                     const NotNull<UndefsContainer *> Undefs,
                                     const uint32_t InputOrdinal) {
  assert(Def.linkage() == linkage::external);

  std::unique_lock<decltype(Mut_)> Lock{Mut_};

  // Do we have a definition of the symbol? If not make one.
  if (!Definition_) {
    return this->defineImpl(std::move(Lock), Db, Def, Undefs, InputOrdinal);
  }

  // We've already got a definition for this symbol and we're not
  // allowing replacement.
  assert(Definition_->size() == 1 &&
         "An external symbol definition must have exactly 1 body");
  if (isAnyOf<linkage::append, linkage::external>(
          (*Definition_)[0].linkage())) {
    return nullptr; // Error.
  }
  return this->replaceImpl(Lock, Db, Def, InputOrdinal);
}

// update common symbol
// ~~~~~~~~~~~~~~~~~~~~
Symbol *Symbol::updateCommonSymbol(const pstore::database &Db,
                                   const pstore::repo::definition &Def,
                                   const NotNull<UndefsContainer *> Undefs,
                                   const uint32_t InputOrdinal) {
  assert(Def.linkage() == linkage::common);

  std::unique_lock<decltype(Mut_)> Lock{Mut_};
  if (!Definition_) {
    return this->defineImpl(std::move(Lock), Db, Def, Undefs, InputOrdinal);
  }
  // If we have already have an external definition of this symbol, we
  // just use it,
  assert(Definition_->size() == 1);
  switch ((*Definition_)[0].linkage()) {
  case linkage::external:
    return this; // common hits external: ignored
  case linkage::append:
    return nullptr; // common hits append: error
  case linkage::internal:
  case linkage::internal_no_symbol:
    llvm_unreachable("Internal symbols can't collide");
  case linkage::link_once_any:
  case linkage::link_once_odr:
  case linkage::weak_any:
  case linkage::weak_odr:
    return this->replaceImpl(Lock, Db, Def, InputOrdinal);
  case linkage::common:
    auto const BssSize = [](FragmentPtr const &F) {
      assert(F->has_section(pstore::repo::section_kind::bss));
      return F->at<pstore::repo::section_kind::bss>().size();
    };

    Symbol::Body &B = Definition_->front();
    if (B.fragmentAddress() == Def.fext.addr) {
      // The same fragment as the existing definition so therefore the same
      // size.
      return this->replaceIfLowerOrdinal(Lock, Db, Def, InputOrdinal);
    }

    FragmentPtr Fragment = pstore::repo::fragment::load(Db, Def.fext);
    std::size_t const ThisSize = BssSize(Fragment);
    std::size_t const ExistingSize = BssSize(B.fragment());

    // Replace the existing definition if this one is larger or from a
    // lower input-ordinal. The latter condition ensures stable output
    // regardless of the order in which we are processing input files.
    if (ThisSize > ExistingSize ||
        (ThisSize == ExistingSize && InputOrdinal < B.inputOrdinal())) {
      return this->replaceImpl(Lock, Db, Def, InputOrdinal,
                               std::move(Fragment));
    }
    // Not larger and not a later input file. Ignored.
    return this;
  }
  llvm_unreachable("Unknown linkage type");
}

// update weak symbol
// ~~~~~~~~~~~~~~~~~~
Symbol *Symbol::updateWeakSymbol(const pstore::database &Db,
                                 const pstore::repo::definition &Def,
                                 const NotNull<UndefsContainer *> Undefs,
                                 const uint32_t InputOrdinal) {
  assert((isAnyOf<linkage::link_once_any, linkage::link_once_odr,
                  linkage::weak_any, linkage::weak_odr>(Def.linkage())));

  std::unique_lock<decltype(Mut_)> Lock{Mut_};
  if (!Definition_) {
    return this->defineImpl(std::move(Lock), Db, Def, Undefs, InputOrdinal);
  }
  assert(Definition_->size() == 1U &&
         "The should be exactly 1 weak symbol definition");
  switch (Definition_->front().linkage()) {
  case linkage::append:
    // We've already got a definition for this symbol and we're not
    // allowing replacement.
    return nullptr; // Error.
  case linkage::common:
  case linkage::external:
    // If weak collides with common or external, it is ignored.
    return this; // Ignored.
  case linkage::internal:
  case linkage::internal_no_symbol:
    llvm_unreachable("Internal symbols can't collide");
  case linkage::link_once_any:
  case linkage::link_once_odr:
  case linkage::weak_any:
  case linkage::weak_odr:
    // If we're an earlier input file than the one which was responsible
    // for this definition, then ours beats it out; if we're later than
    // ours is discarded.
    return this->replaceIfLowerOrdinal(Lock, Db, Def, InputOrdinal);
  }
  llvm_unreachable("Unknown linkage");
}

// debug dump symbols
// ~~~~~~~~~~~~~~~~~~
void debugDumpSymbols(Context const &Ctx,
                      GlobalSymbolsContainer const &Globals) {
    auto &OS = llvm::dbgs();
    OS << "There are " << Globals.size() << " symbols\n";
    for (auto const &S : Globals) {
      // Note that requesting a symbol's definition returns an owned lock on the
      // object. That means that we need to get the name first since accessing
      // both will try to acquire the same lock.
      auto const Name = S.name();
      auto const X = S.definition();
      auto const &Def = std::get<const Symbol::OptionalBodies &>(X);

      auto const IsDefined = Def.hasValue();
      pstore::shared_sstring_view Owner;
      OS << "  " << stringViewAsRef(loadString(Ctx.Db, Name, &Owner))
         << ": defined: " << (IsDefined ? "yes" : "no");
      if (IsDefined) {
        auto Sep = ", ordinals: [";
        for (auto const &Body : *Def) {
          OS << Sep << Body.inputOrdinal();
          Sep = ",";
        }
        OS << ']';
      }
      OS << "\n";
    }
}

//*   ___ _     _          _    ___ _                          *
//*  / __| |___| |__  __ _| |__/ __| |_ ___ _ _ __ _ __ _ ___  *
//* | (_ | / _ \ '_ \/ _` | (_-<__ \  _/ _ \ '_/ _` / _` / -_) *
//*  \___|_\___/_.__/\__,_|_/__/___/\__\___/_| \__,_\__, \___| *
//*                                                 |___/      *
//-MARK: GlobalsStorage
// get thread storage
// ~~~~~~~~~~~~~~~~~~
NotNull<GlobalSymbolsContainer *> GlobalsStorage::getThreadStorage() {
  static thread_local char tls = 0;
  auto *const ptr = &tls;
  const std::lock_guard<std::mutex> _{Mut_};
  return &SymbolMemory_.try_emplace(ptr).first->second;
}

// all
// ~~~
GlobalSymbolsContainer GlobalsStorage::all() {
  const std::lock_guard<std::mutex> _{Mut_};
  GlobalSymbolsContainer Result;
  for (auto &&CM : SymbolMemory_) {
    Result.splice(std::move(CM.second));
  }
  SymbolMemory_.clear();
  return Result;
}

//*  _   _         _      __       ___         _        _               *
//* | | | |_ _  __| |___ / _|___  / __|___ _ _| |_ __ _(_)_ _  ___ _ _  *
//* | |_| | ' \/ _` / -_)  _(_-< | (__/ _ \ ' \  _/ _` | | ' \/ -_) '_| *
//*  \___/|_||_\__,_\___|_| /__/  \___\___/_||_\__\__,_|_|_||_\___|_|   *
//*                                                                     *
//-MARK: UndefsContainer
bool UndefsContainer::strongUndefCountIsCorrect() const {
  const auto Count =
      std::accumulate(std::begin(List_), std::end(List_), 0UL,
                      [](const unsigned long Acc, const Symbol &S) {
                        const bool IsStrongUndef =
                            !S.hasDefinition() && !S.allReferencesAreWeak();
                        return Acc + static_cast<unsigned long>(IsStrongUndef);
                      });
  return Count == StrongUndefCount_;
}

//*  ___            _         _   ___             _              *
//* / __|_  _ _ __ | |__  ___| | | _ \___ ___ ___| |_ _____ _ _  *
//* \__ \ || | '  \| '_ \/ _ \ | |   / -_|_-</ _ \ \ V / -_) '_| *
//* |___/\_, |_|_|_|_.__/\___/_| |_|_\___/__/\___/_|\_/\___|_|   *
//*      |__/                                                    *
//-MARK: SymbolResolver
// add undefined [static]
// ~~~~~~~~~~~~~
NotNull<Symbol *> SymbolResolver::addUndefined(
    const NotNull<GlobalSymbolsContainer *> Globals,
    const NotNull<UndefsContainer *> Undefs, const pstore::address Name,
    const size_t NameLength, const pstore::repo::binding Binding) {
  Symbol *const Sym = &Globals->emplace_back(Name, NameLength, Binding);
  Undefs->insert(Sym);
  return Sym;
}

// add reference [static]
// ~~~~~~~~~~~~~
NotNull<Symbol *> SymbolResolver::addReference(
    NotNull<Symbol *> Sym, NotNull<GlobalSymbolsContainer *> Globals,
    NotNull<UndefsContainer *> Undefs, StringAddress Name,
    pstore::repo::binding Binding) {

  if (Sym->addReference(Binding)) {
    Undefs->addStrongUndef();
  }
  return Sym;
}

// add
// ~~~
NotNull<Symbol *>
SymbolResolver::add(const NotNull<GlobalSymbolsContainer *> Globals,
                    const pstore::address Name, const size_t Length,
                    const pstore::repo::definition &Def,
                    const uint32_t InputOrdinal) {
  return &Globals->emplace_back(
      Name, Length,
      Symbol::Body(&Def, pstore::repo::fragment::load(Context_.Db, Def.fext),
                   Def.fext.addr, InputOrdinal));
}

// update symbol
// ~~~~~~~~~~~~~
Symbol *SymbolResolver::updateSymbol(Symbol *const Sym,
                                     const NotNull<UndefsContainer *> Undefs,
                                     const pstore::repo::definition &Def,
                                     const uint32_t InputOrdinal) {
  switch (Def.linkage()) {
  case linkage::append:
    return Sym->updateAppendSymbol(Context_.Db, Def, Undefs, InputOrdinal);
  case linkage::common:
    return Sym->updateCommonSymbol(Context_.Db, Def, Undefs, InputOrdinal);
  case linkage::external:
    return Sym->updateExternalSymbol(Context_.Db, Def, Undefs, InputOrdinal);
  case linkage::link_once_any:
  case linkage::link_once_odr:
  case linkage::weak_any:
  case linkage::weak_odr:
    return Sym->updateWeakSymbol(Context_.Db, Def, Undefs, InputOrdinal);
  case linkage::internal:
  case linkage::internal_no_symbol:
    llvm_unreachable("Can't update a symbol with internal linkage");
  }
  return Sym;
}

// as symbol bool
// ~~~~~~~~~~~~~~
static auto asSymbolBool(std::tuple<shadow::TaggedPointer, bool> &&T) {
  return std::make_tuple(
      NotNull<Symbol *>{std::get<shadow::TaggedPointer>(T).get_if<Symbol *>()},
      std::get<bool>(T));
}

// define symbol
// ~~~~~~~~~~~~~
std::tuple<NotNull<Symbol *>, bool>
SymbolResolver::defineSymbol(const NotNull<GlobalSymbolsContainer *> Globals,
                             const NotNull<UndefsContainer *> Undefs,
                             const pstore::repo::definition &Def,
                             const uint32_t InputOrdinal) {

  llvmDebug(DebugType, Context_.IOMut, [&] {
    pstore::shared_sstring_view Owner;
    llvm::dbgs() << "> " << Def.name.absolute() << ' '
                 << stringViewAsRef(loadString(Context_.Db, Def.name, &Owner))
                 << '\n';
  });

  // Create a new symbol with definition 'Def'.
  const auto AddSymbol = [&] {
    llvmDebug(DebugType, Context_.IOMut, [&] {
      llvm::dbgs() << "  Create def: " << loadStdString(Context_.Db, Def.name)
                   << '\n';
    });
    const auto IndirStr = pstore::indirect_string::read(Context_.Db, Def.name);
    const size_t Length = IndirStr.length();
    Context_.ELFStringTableSize.fetch_add(Length + 1U,
                                          std::memory_order_relaxed);
    return shadow::TaggedPointer{this->add(Globals, IndirStr.in_store_address(),
                                           Length, Def, InputOrdinal)};
  };
  // Add a symbol which has the same name as a CompilationRef. The symbol
  // wins...
  const auto AddSymbolFromCompilationRef = [&](shadow::AtomicTaggedPointer *,
                                               CompilationRef *const CR) {
    llvmDebug(DebugType, Context_.IOMut, [&] {
      llvm::dbgs() << "  Create def (overriding compilationref): "
                   << loadStdString(Context_.Db, Def.name) << '\n';
    });
    return AddSymbol();
  };
  const auto Update = [&](shadow::AtomicTaggedPointer *, Symbol *const Sym) {
    llvmDebug(DebugType, Context_.IOMut, [&] {
      llvm::dbgs() << "  Update symbol: "
                   << loadStdString(Context_.Db, Sym->name()) << '\n';
    });
    return shadow::TaggedPointer{
        this->updateSymbol(Sym, Undefs, Def, InputOrdinal)};
  };

  if (isLocalLinkage(Def.linkage())) {
    return std::make_tuple(AddSymbol().get_if<Symbol *>(), true);
  }
  return asSymbolBool(shadow::set(Context_.shadowPointer(Def.name), AddSymbol,
                                  AddSymbolFromCompilationRef, Update));
}

// reference symbol
// ~~~~~~~~~~~~~~~~
std::tuple<shadow::TaggedPointer, bool>
referenceSymbol(Context &Ctxt, const CompilationSymbolsView &Locals,
                const NotNull<GlobalSymbolsContainer *> Globals,
<<<<<<< HEAD
                const NotNull<UndefsContainer *> Undefs,
                const NotNull<GroupSet *> NextGroup, StringAddress Name,
                pstore::repo::reference_strength Strength) {
=======
                const NotNull<UndefsContainer *> Undefs, StringAddress Name,
                pstore::repo::binding Binding) {
>>>>>>> 603e99e3

  // Do we have a local definition for this symbol?
  const auto NamePos = Locals.Map.find(Name);
  if (NamePos != Locals.Map.end()) {
    // Yes, the symbol was defined by this module. Use it.
    return std::make_tuple(shadow::TaggedPointer{NamePos->second.Sym}, true);
  }

<<<<<<< HEAD
  // Called for a reference to an as yet undefined symbol.
  const auto CreateUndef = [&] {
    const auto IndirStr = pstore::indirect_string::read(Ctxt.Db, Name);
    const size_t Length = IndirStr.length();
    Ctxt.ELFStringTableSize.fetch_add(Length + 1U, std::memory_order_relaxed);
    return SymbolResolver::addUndefined(
        Globals, Undefs, IndirStr.in_store_address(), Length, Strength);
  };
  // Despite what its name suggests, this function does not create an undef
  // symbol. We need to keep the CompilationRef record in the shadow memory in
  // order that the we can get the correct compilation when it comes time to
  // turn 'NextGroup' into the set of compilations for the next iteration. Bear
  // in mind that a specific CompilationRef record can be replaced if we later
  // find a definition in a library member with an earlier position than the one
  // we have here.
  const auto CreateUndefFromCompilationRef =
      [&](shadow::AtomicTaggedPointer *const P, CompilationRef *const CR) {
        NextGroup->insert(P);
        if (CR->Sym == nullptr) {
          CR->Sym = CreateUndef();
        }
        return shadow::TaggedPointer{CR};
      };
  const auto Update = [&](shadow::AtomicTaggedPointer *, Symbol *const Sym) {
    // Called if we see a reference to a symbol already in the symbol
    // table.
    return shadow::TaggedPointer{
        SymbolResolver::addReference(Sym, Globals, Undefs, Name, Strength)};
  };

  return shadow::set(
      Ctxt.shadowPointer(Name),
      [&] { return shadow::TaggedPointer{CreateUndef()}; },
      CreateUndefFromCompilationRef, Update);
=======
  return setSymbolShadow(
      symbolShadow(Ctxt, Name),
      [&]() {
        // Called for a reference to an as yet undefined symbol.
        const auto IndirStr = pstore::indirect_string::read(Ctxt.Db, Name);
        const size_t Length = IndirStr.length();
        Ctxt.ELFStringTableSize.fetch_add(Length + 1U,
                                          std::memory_order_relaxed);
        return SymbolResolver::addUndefined(
            Globals, Undefs, IndirStr.in_store_address(), Length, Binding);
      },
      [&](Symbol *const Sym) {
        // Called if we see a reference to a symbol already in the symbol
        // table.
        return SymbolResolver::addReference(Sym, Globals, Undefs, Name,
                                            Binding);
      });
>>>>>>> 603e99e3
}

} // end namespace rld<|MERGE_RESOLUTION|>--- conflicted
+++ resolved
@@ -591,14 +591,9 @@
 std::tuple<shadow::TaggedPointer, bool>
 referenceSymbol(Context &Ctxt, const CompilationSymbolsView &Locals,
                 const NotNull<GlobalSymbolsContainer *> Globals,
-<<<<<<< HEAD
                 const NotNull<UndefsContainer *> Undefs,
                 const NotNull<GroupSet *> NextGroup, StringAddress Name,
-                pstore::repo::reference_strength Strength) {
-=======
-                const NotNull<UndefsContainer *> Undefs, StringAddress Name,
                 pstore::repo::binding Binding) {
->>>>>>> 603e99e3
 
   // Do we have a local definition for this symbol?
   const auto NamePos = Locals.Map.find(Name);
@@ -607,14 +602,13 @@
     return std::make_tuple(shadow::TaggedPointer{NamePos->second.Sym}, true);
   }
 
-<<<<<<< HEAD
   // Called for a reference to an as yet undefined symbol.
   const auto CreateUndef = [&] {
     const auto IndirStr = pstore::indirect_string::read(Ctxt.Db, Name);
     const size_t Length = IndirStr.length();
     Ctxt.ELFStringTableSize.fetch_add(Length + 1U, std::memory_order_relaxed);
     return SymbolResolver::addUndefined(
-        Globals, Undefs, IndirStr.in_store_address(), Length, Strength);
+        Globals, Undefs, IndirStr.in_store_address(), Length, Binding);
   };
   // Despite what its name suggests, this function does not create an undef
   // symbol. We need to keep the CompilationRef record in the shadow memory in
@@ -635,32 +629,13 @@
     // Called if we see a reference to a symbol already in the symbol
     // table.
     return shadow::TaggedPointer{
-        SymbolResolver::addReference(Sym, Globals, Undefs, Name, Strength)};
+        SymbolResolver::addReference(Sym, Globals, Undefs, Name, Binding)};
   };
 
   return shadow::set(
       Ctxt.shadowPointer(Name),
       [&] { return shadow::TaggedPointer{CreateUndef()}; },
       CreateUndefFromCompilationRef, Update);
-=======
-  return setSymbolShadow(
-      symbolShadow(Ctxt, Name),
-      [&]() {
-        // Called for a reference to an as yet undefined symbol.
-        const auto IndirStr = pstore::indirect_string::read(Ctxt.Db, Name);
-        const size_t Length = IndirStr.length();
-        Ctxt.ELFStringTableSize.fetch_add(Length + 1U,
-                                          std::memory_order_relaxed);
-        return SymbolResolver::addUndefined(
-            Globals, Undefs, IndirStr.in_store_address(), Length, Binding);
-      },
-      [&](Symbol *const Sym) {
-        // Called if we see a reference to a symbol already in the symbol
-        // table.
-        return SymbolResolver::addReference(Sym, Globals, Undefs, Name,
-                                            Binding);
-      });
->>>>>>> 603e99e3
 }
 
 } // end namespace rld